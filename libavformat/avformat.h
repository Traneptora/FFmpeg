/*
 * copyright (c) 2001 Fabrice Bellard
 *
 * This file is part of FFmpeg.
 *
 * FFmpeg is free software; you can redistribute it and/or
 * modify it under the terms of the GNU Lesser General Public
 * License as published by the Free Software Foundation; either
 * version 2.1 of the License, or (at your option) any later version.
 *
 * FFmpeg is distributed in the hope that it will be useful,
 * but WITHOUT ANY WARRANTY; without even the implied warranty of
 * MERCHANTABILITY or FITNESS FOR A PARTICULAR PURPOSE.  See the GNU
 * Lesser General Public License for more details.
 *
 * You should have received a copy of the GNU Lesser General Public
 * License along with FFmpeg; if not, write to the Free Software
 * Foundation, Inc., 51 Franklin Street, Fifth Floor, Boston, MA 02110-1301 USA
 */

#ifndef AVFORMAT_AVFORMAT_H
#define AVFORMAT_AVFORMAT_H


/**
 * Return the LIBAVFORMAT_VERSION_INT constant.
 */
unsigned avformat_version(void);

/**
 * Return the libavformat build-time configuration.
 */
const char *avformat_configuration(void);

/**
 * Return the libavformat license.
 */
const char *avformat_license(void);

#include <time.h>
#include <stdio.h>  /* FILE */
#include "libavcodec/avcodec.h"
#include "libavutil/dict.h"

#include "avio.h"
#include "libavformat/version.h"

struct AVFormatContext;


/*
 * Public Metadata API.
 * The metadata API allows libavformat to export metadata tags to a client
 * application using a sequence of key/value pairs. Like all strings in FFmpeg,
 * metadata must be stored as UTF-8 encoded Unicode. Note that metadata
 * exported by demuxers isn't checked to be valid UTF-8 in most cases.
 * Important concepts to keep in mind:
 * 1. Keys are unique; there can never be 2 tags with the same key. This is
 *    also meant semantically, i.e., a demuxer should not knowingly produce
 *    several keys that are literally different but semantically identical.
 *    E.g., key=Author5, key=Author6. In this example, all authors must be
 *    placed in the same tag.
 * 2. Metadata is flat, not hierarchical; there are no subtags. If you
 *    want to store, e.g., the email address of the child of producer Alice
 *    and actor Bob, that could have key=alice_and_bobs_childs_email_address.
 * 3. Several modifiers can be applied to the tag name. This is done by
 *    appending a dash character ('-') and the modifier name in the order
 *    they appear in the list below -- e.g. foo-eng-sort, not foo-sort-eng.
 *    a) language -- a tag whose value is localized for a particular language
 *       is appended with the ISO 639-2/B 3-letter language code.
 *       For example: Author-ger=Michael, Author-eng=Mike
 *       The original/default language is in the unqualified "Author" tag.
 *       A demuxer should set a default if it sets any translated tag.
 *    b) sorting  -- a modified version of a tag that should be used for
 *       sorting will have '-sort' appended. E.g. artist="The Beatles",
 *       artist-sort="Beatles, The".
 *
 * 4. Demuxers attempt to export metadata in a generic format, however tags
 *    with no generic equivalents are left as they are stored in the container.
 *    Follows a list of generic tag names:
 *
 * album        -- name of the set this work belongs to
 * album_artist -- main creator of the set/album, if different from artist.
 *                 e.g. "Various Artists" for compilation albums.
 * artist       -- main creator of the work
 * comment      -- any additional description of the file.
 * composer     -- who composed the work, if different from artist.
 * copyright    -- name of copyright holder.
 * creation_time-- date when the file was created, preferably in ISO 8601.
 * date         -- date when the work was created, preferably in ISO 8601.
 * disc         -- number of a subset, e.g. disc in a multi-disc collection.
 * encoder      -- name/settings of the software/hardware that produced the file.
 * encoded_by   -- person/group who created the file.
 * filename     -- original name of the file.
 * genre        -- <self-evident>.
 * language     -- main language in which the work is performed, preferably
 *                 in ISO 639-2 format. Multiple languages can be specified by
 *                 separating them with commas.
 * performer    -- artist who performed the work, if different from artist.
 *                 E.g for "Also sprach Zarathustra", artist would be "Richard
 *                 Strauss" and performer "London Philharmonic Orchestra".
 * publisher    -- name of the label/publisher.
 * service_name     -- name of the service in broadcasting (channel name).
 * service_provider -- name of the service provider in broadcasting.
 * title        -- name of the work.
 * track        -- number of this work in the set, can be in form current/total.
 * variant_bitrate -- the total bitrate of the bitrate variant that the current stream is part of
 */

#if FF_API_OLD_METADATA2
/**
 * @defgroup old_metadata Old metadata API
 * The following functions are deprecated, use
 * their equivalents from libavutil/dict.h instead.
 * @{
 */

#define AV_METADATA_MATCH_CASE      AV_DICT_MATCH_CASE
#define AV_METADATA_IGNORE_SUFFIX   AV_DICT_IGNORE_SUFFIX
#define AV_METADATA_DONT_STRDUP_KEY AV_DICT_DONT_STRDUP_KEY
#define AV_METADATA_DONT_STRDUP_VAL AV_DICT_DONT_STRDUP_VAL
#define AV_METADATA_DONT_OVERWRITE  AV_DICT_DONT_OVERWRITE

typedef attribute_deprecated AVDictionary AVMetadata;
typedef attribute_deprecated AVDictionaryEntry  AVMetadataTag;

typedef struct AVMetadataConv AVMetadataConv;

/**
 * Get a metadata element with matching key.
 *
 * @param prev Set to the previous matching element to find the next.
 *             If set to NULL the first matching element is returned.
 * @param flags Allows case as well as suffix-insensitive comparisons.
 * @return Found tag or NULL, changing key or value leads to undefined behavior.
 */
attribute_deprecated AVDictionaryEntry *
av_metadata_get(AVDictionary *m, const char *key, const AVDictionaryEntry *prev, int flags);

#if FF_API_OLD_METADATA
/**
 * Set the given tag in *pm, overwriting an existing tag.
 *
 * @param pm pointer to a pointer to a metadata struct. If *pm is NULL
 * a metadata struct is allocated and put in *pm.
 * @param key tag key to add to *pm (will be av_strduped)
 * @param value tag value to add to *pm (will be av_strduped)
 * @return >= 0 on success otherwise an error code <0
 * @deprecated Use av_metadata_set2() instead.
 */
attribute_deprecated int av_metadata_set(AVMetadata **pm, const char *key, const char *value);
#endif

/**
 * Set the given tag in *pm, overwriting an existing tag.
 *
 * @param pm pointer to a pointer to a metadata struct. If *pm is NULL
 * a metadata struct is allocated and put in *pm.
 * @param key tag key to add to *pm (will be av_strduped depending on flags)
 * @param value tag value to add to *pm (will be av_strduped depending on flags).
 *        Passing a NULL value will cause an existing tag to be deleted.
 * @return >= 0 on success otherwise an error code <0
 */
attribute_deprecated int av_metadata_set2(AVDictionary **pm, const char *key, const char *value, int flags);

/**
 * This function is provided for compatibility reason and currently does nothing.
 */
attribute_deprecated void av_metadata_conv(struct AVFormatContext *ctx, const AVMetadataConv *d_conv,
                                                                        const AVMetadataConv *s_conv);

/**
 * Copy metadata from one AVDictionary struct into another.
 * @param dst pointer to a pointer to a AVDictionary struct. If *dst is NULL,
 *            this function will allocate a struct for you and put it in *dst
 * @param src pointer to source AVDictionary struct
 * @param flags flags to use when setting metadata in *dst
 * @note metadata is read using the AV_DICT_IGNORE_SUFFIX flag
 */
attribute_deprecated void av_metadata_copy(AVDictionary **dst, AVDictionary *src, int flags);

/**
 * Free all the memory allocated for an AVDictionary struct.
 */
attribute_deprecated void av_metadata_free(AVDictionary **m);
/**
 * @}
 */
#endif


/* packet functions */


/**
 * Allocate and read the payload of a packet and initialize its
 * fields with default values.
 *
 * @param pkt packet
 * @param size desired payload size
 * @return >0 (read size) if OK, AVERROR_xxx otherwise
 */
int av_get_packet(AVIOContext *s, AVPacket *pkt, int size);


/**
 * Read data and append it to the current content of the AVPacket.
 * If pkt->size is 0 this is identical to av_get_packet.
 * Note that this uses av_grow_packet and thus involves a realloc
 * which is inefficient. Thus this function should only be used
 * when there is no reasonable way to know (an upper bound of)
 * the final size.
 *
 * @param pkt packet
 * @param size amount of data to read
 * @return >0 (read size) if OK, AVERROR_xxx otherwise, previous data
 *         will not be lost even if an error occurs.
 */
int av_append_packet(AVIOContext *s, AVPacket *pkt, int size);

/*************************************************/
/* fractional numbers for exact pts handling */

/**
 * The exact value of the fractional number is: 'val + num / den'.
 * num is assumed to be 0 <= num < den.
 */
typedef struct AVFrac {
    int64_t val, num, den;
} AVFrac;

/*************************************************/
/* input/output formats */

struct AVCodecTag;

/**
 * This structure contains the data a format has to probe a file.
 */
typedef struct AVProbeData {
    const char *filename;
    unsigned char *buf; /**< Buffer must have AVPROBE_PADDING_SIZE of extra allocated bytes filled with zero. */
    int buf_size;       /**< Size of buf except extra allocated bytes */
} AVProbeData;

#define AVPROBE_SCORE_MAX 100               ///< maximum score, half of that is used for file-extension-based detection
#define AVPROBE_PADDING_SIZE 32             ///< extra allocated bytes at the end of the probe buffer

typedef struct AVFormatParameters {
#if FF_API_FORMAT_PARAMETERS
    attribute_deprecated AVRational time_base;
    attribute_deprecated int sample_rate;
    attribute_deprecated int channels;
    attribute_deprecated int width;
    attribute_deprecated int height;
    attribute_deprecated enum PixelFormat pix_fmt;
    attribute_deprecated int channel; /**< Used to select DV channel. */
    attribute_deprecated const char *standard; /**< deprecated, use demuxer-specific options instead. */
    attribute_deprecated unsigned int mpeg2ts_raw:1;  /**< deprecated, use mpegtsraw demuxer */
    /**< deprecated, use mpegtsraw demuxer-specific options instead */
    attribute_deprecated unsigned int mpeg2ts_compute_pcr:1;
    attribute_deprecated unsigned int initial_pause:1;       /**< Do not begin to play the stream
                                                                  immediately (RTSP only). */
#endif
    unsigned int prealloced_context:1;
#if FF_API_PARAMETERS_CODEC_ID
    attribute_deprecated enum CodecID video_codec_id;
    attribute_deprecated enum CodecID audio_codec_id;
#endif
} AVFormatParameters;

//! Demuxer will use avio_open, no opened file should be provided by the caller.
#define AVFMT_NOFILE        0x0001
#define AVFMT_NEEDNUMBER    0x0002 /**< Needs '%d' in filename. */
#define AVFMT_SHOW_IDS      0x0008 /**< Show format stream IDs numbers. */
#define AVFMT_RAWPICTURE    0x0020 /**< Format wants AVPicture structure for
                                      raw picture data. */
#define AVFMT_GLOBALHEADER  0x0040 /**< Format wants global header. */
#define AVFMT_NOTIMESTAMPS  0x0080 /**< Format does not need / have any timestamps. */
#define AVFMT_GENERIC_INDEX 0x0100 /**< Use generic index building code. */
#define AVFMT_TS_DISCONT    0x0200 /**< Format allows timestamp discontinuities. Note, muxers always require valid (monotone) timestamps */
#define AVFMT_VARIABLE_FPS  0x0400 /**< Format allows variable fps. */
#define AVFMT_NODIMENSIONS  0x0800 /**< Format does not need width/height */
#define AVFMT_NOSTREAMS     0x1000 /**< Format does not require any streams */
#define AVFMT_NOBINSEARCH   0x2000 /**< Format does not allow to fallback to binary search via read_timestamp */
#define AVFMT_NOGENSEARCH   0x4000 /**< Format does not allow to fallback to generic search */
#define AVFMT_TS_NONSTRICT  0x8000 /**< Format does not require strictly
                                          increasing timestamps, but they must
                                          still be monotonic */

typedef struct AVOutputFormat {
    const char *name;
    /**
     * Descriptive name for the format, meant to be more human-readable
     * than name. You should use the NULL_IF_CONFIG_SMALL() macro
     * to define it.
     */
    const char *long_name;
    const char *mime_type;
    const char *extensions; /**< comma-separated filename extensions */
    /**
     * size of private data so that it can be allocated in the wrapper
     */
    int priv_data_size;
    /* output support */
    enum CodecID audio_codec; /**< default audio codec */
    enum CodecID video_codec; /**< default video codec */
    int (*write_header)(struct AVFormatContext *);
    int (*write_packet)(struct AVFormatContext *, AVPacket *pkt);
    int (*write_trailer)(struct AVFormatContext *);
    /**
     * can use flags: AVFMT_NOFILE, AVFMT_NEEDNUMBER, AVFMT_RAWPICTURE,
     * AVFMT_GLOBALHEADER, AVFMT_NOTIMESTAMPS, AVFMT_VARIABLE_FPS,
     * AVFMT_NODIMENSIONS, AVFMT_NOSTREAMS
     */
    int flags;

    void *dummy;

    int (*interleave_packet)(struct AVFormatContext *, AVPacket *out,
                             AVPacket *in, int flush);

    /**
     * List of supported codec_id-codec_tag pairs, ordered by "better
     * choice first". The arrays are all terminated by CODEC_ID_NONE.
     */
    const struct AVCodecTag * const *codec_tag;

    enum CodecID subtitle_codec; /**< default subtitle codec */

#if FF_API_OLD_METADATA2
    const AVMetadataConv *metadata_conv;
#endif

    const AVClass *priv_class; ///< AVClass for the private context

    /* private fields */
    struct AVOutputFormat *next;
} AVOutputFormat;

typedef struct AVInputFormat {
    /**
     * A comma separated list of short names for the format. New names
     * may be appended with a minor bump.
     */
    const char *name;

    /**
     * Descriptive name for the format, meant to be more human-readable
     * than name. You should use the NULL_IF_CONFIG_SMALL() macro
     * to define it.
     */
    const char *long_name;

    /**
     * Size of private data so that it can be allocated in the wrapper.
     */
    int priv_data_size;

    /**
     * Tell if a given file has a chance of being parsed as this format.
     * The buffer provided is guaranteed to be AVPROBE_PADDING_SIZE bytes
     * big so you do not have to check for that unless you need more.
     */
    int (*read_probe)(AVProbeData *);

    /**
     * Read the format header and initialize the AVFormatContext
     * structure. Return 0 if OK. 'ap' if non-NULL contains
     * additional parameters. Only used in raw format right
     * now. 'av_new_stream' should be called to create new streams.
     */
    int (*read_header)(struct AVFormatContext *,
                       AVFormatParameters *ap);

    /**
     * Read one packet and put it in 'pkt'. pts and flags are also
     * set. 'av_new_stream' can be called only if the flag
     * AVFMTCTX_NOHEADER is used and only in the calling thread (not in a
     * background thread).
     * @return 0 on success, < 0 on error.
     *         When returning an error, pkt must not have been allocated
     *         or must be freed before returning
     */
    int (*read_packet)(struct AVFormatContext *, AVPacket *pkt);

    /**
     * Close the stream. The AVFormatContext and AVStreams are not
     * freed by this function
     */
    int (*read_close)(struct AVFormatContext *);

#if FF_API_READ_SEEK
    /**
     * Seek to a given timestamp relative to the frames in
     * stream component stream_index.
     * @param stream_index Must not be -1.
     * @param flags Selects which direction should be preferred if no exact
     *              match is available.
     * @return >= 0 on success (but not necessarily the new offset)
     */
    attribute_deprecated int (*read_seek)(struct AVFormatContext *,
                                          int stream_index, int64_t timestamp, int flags);
#endif
    /**
     * Gets the next timestamp in stream[stream_index].time_base units.
     * @return the timestamp or AV_NOPTS_VALUE if an error occurred
     */
    int64_t (*read_timestamp)(struct AVFormatContext *s, int stream_index,
                              int64_t *pos, int64_t pos_limit);

    /**
     * Can use flags: AVFMT_NOFILE, AVFMT_NEEDNUMBER.
     */
    int flags;

    /**
     * If extensions are defined, then no probe is done. You should
     * usually not use extension format guessing because it is not
     * reliable enough
     */
    const char *extensions;

    /**
     * General purpose read-only value that the format can use.
     */
    int value;

    /**
     * Start/resume playing - only meaningful if using a network-based format
     * (RTSP).
     */
    int (*read_play)(struct AVFormatContext *);

    /**
     * Pause playing - only meaningful if using a network-based format
     * (RTSP).
     */
    int (*read_pause)(struct AVFormatContext *);

    const struct AVCodecTag * const *codec_tag;

    /**
     * Seek to timestamp ts.
     * Seeking will be done so that the point from which all active streams
     * can be presented successfully will be closest to ts and within min/max_ts.
     * Active streams are all streams that have AVStream.discard < AVDISCARD_ALL.
     */
    int (*read_seek2)(struct AVFormatContext *s, int stream_index, int64_t min_ts, int64_t ts, int64_t max_ts, int flags);

#if FF_API_OLD_METADATA2
    const AVMetadataConv *metadata_conv;
#endif

    const AVClass *priv_class; ///< AVClass for the private context

    /* private fields */
    struct AVInputFormat *next;
} AVInputFormat;

enum AVStreamParseType {
    AVSTREAM_PARSE_NONE,
    AVSTREAM_PARSE_FULL,       /**< full parsing and repack */
    AVSTREAM_PARSE_HEADERS,    /**< Only parse headers, do not repack. */
    AVSTREAM_PARSE_TIMESTAMPS, /**< full parsing and interpolation of timestamps for frames not starting on a packet boundary */
    AVSTREAM_PARSE_FULL_ONCE,  /**< full parsing and repack of the first frame only, only implemented for H.264 currently */
};

typedef struct AVIndexEntry {
    int64_t pos;
    int64_t timestamp;
#define AVINDEX_KEYFRAME 0x0001
    int flags:2;
    int size:30; //Yeah, trying to keep the size of this small to reduce memory requirements (it is 24 vs. 32 bytes due to possible 8-byte alignment).
    int min_distance;         /**< Minimum distance between this and the previous keyframe, used to avoid unneeded searching. */
} AVIndexEntry;

#define AV_DISPOSITION_DEFAULT   0x0001
#define AV_DISPOSITION_DUB       0x0002
#define AV_DISPOSITION_ORIGINAL  0x0004
#define AV_DISPOSITION_COMMENT   0x0008
#define AV_DISPOSITION_LYRICS    0x0010
#define AV_DISPOSITION_KARAOKE   0x0020

/**
 * Track should be used during playback by default.
 * Useful for subtitle track that should be displayed
 * even when user did not explicitly ask for subtitles.
 */
#define AV_DISPOSITION_FORCED    0x0040
#define AV_DISPOSITION_HEARING_IMPAIRED  0x0080  /**< stream for hearing impaired audiences */
#define AV_DISPOSITION_VISUAL_IMPAIRED   0x0100  /**< stream for visual impaired audiences */
#define AV_DISPOSITION_CLEAN_EFFECTS     0x0200  /**< stream without voice */

/**
 * Stream structure.
 * New fields can be added to the end with minor version bumps.
 * Removal, reordering and changes to existing fields require a major
 * version bump.
 * sizeof(AVStream) must not be used outside libav*.
 */
typedef struct AVStream {
    int index;    /**< stream index in AVFormatContext */
    int id;       /**< format-specific stream ID */
    AVCodecContext *codec; /**< codec context */
    /**
     * Real base framerate of the stream.
     * This is the lowest framerate with which all timestamps can be
     * represented accurately (it is the least common multiple of all
     * framerates in the stream). Note, this value is just a guess!
     * For example, if the time base is 1/90000 and all frames have either
     * approximately 3600 or 1800 timer ticks, then r_frame_rate will be 50/1.
     */
    AVRational r_frame_rate;
    void *priv_data;

    /* internal data used in av_find_stream_info() */
    int64_t first_dts;

    /**
     * encoding: pts generation when outputting stream
     */
    struct AVFrac pts;

    /**
     * This is the fundamental unit of time (in seconds) in terms
     * of which frame timestamps are represented. For fixed-fps content,
     * time base should be 1/framerate and timestamp increments should be 1.
     * decoding: set by libavformat
     * encoding: set by libavformat in av_write_header
     */
    AVRational time_base;
    int pts_wrap_bits; /**< number of bits in pts (used for wrapping control) */
    /* ffmpeg.c private use */
    int stream_copy; /**< If set, just copy stream. */
    enum AVDiscard discard; ///< Selects which packets can be discarded at will and do not need to be demuxed.

    //FIXME move stuff to a flags field?
    /**
     * Quality, as it has been removed from AVCodecContext and put in AVVideoFrame.
     * MN: dunno if that is the right place for it
     */
    float quality;

    /**
     * Decoding: pts of the first frame of the stream, in stream time base.
     * Only set this if you are absolutely 100% sure that the value you set
     * it to really is the pts of the first frame.
     * This may be undefined (AV_NOPTS_VALUE).
     * @note The ASF header does NOT contain a correct start_time the ASF
     * demuxer must NOT set this.
     */
    int64_t start_time;

    /**
     * Decoding: duration of the stream, in stream time base.
     * If a source file does not specify a duration, but does specify
     * a bitrate, this value will be estimated from bitrate and file size.
     */
    int64_t duration;

#if FF_API_OLD_METADATA
    attribute_deprecated char language[4]; /**< ISO 639-2/B 3-letter language code (empty string if undefined) */
#endif

    /* av_read_frame() support */
    enum AVStreamParseType need_parsing;
    struct AVCodecParserContext *parser;

    int64_t cur_dts;
    int last_IP_duration;
    int64_t last_IP_pts;
    /* av_seek_frame() support */
    AVIndexEntry *index_entries; /**< Only used if the format does not
                                    support seeking natively. */
    int nb_index_entries;
    unsigned int index_entries_allocated_size;

    int64_t nb_frames;                 ///< number of frames in this stream if known or 0

#if FF_API_LAVF_UNUSED
    attribute_deprecated int64_t unused[4+1];
#endif

#if FF_API_OLD_METADATA
    attribute_deprecated char *filename; /**< source filename of the stream */
#endif

    int disposition; /**< AV_DISPOSITION_* bit field */

    AVProbeData probe_data;
#define MAX_REORDER_DELAY 16
    int64_t pts_buffer[MAX_REORDER_DELAY+1];

    /**
     * sample aspect ratio (0 if unknown)
     * - encoding: Set by user.
     * - decoding: Set by libavformat.
     */
    AVRational sample_aspect_ratio;

    AVDictionary *metadata;

    /* Intended mostly for av_read_frame() support. Not supposed to be used by */
    /* external applications; try to use something else if at all possible.    */
    const uint8_t *cur_ptr;
    int cur_len;
    AVPacket cur_pkt;

    // Timestamp generation support:
    /**
     * Timestamp corresponding to the last dts sync point.
     *
     * Initialized when AVCodecParserContext.dts_sync_point >= 0 and
     * a DTS is received from the underlying container. Otherwise set to
     * AV_NOPTS_VALUE by default.
     */
    int64_t reference_dts;

    /**
     * Number of packets to buffer for codec probing
     * NOT PART OF PUBLIC API
     */
#define MAX_PROBE_PACKETS 2500
    int probe_packets;

    /**
     * last packet in packet_buffer for this stream when muxing.
     * used internally, NOT PART OF PUBLIC API, dont read or write from outside of libav*
     */
    struct AVPacketList *last_in_packet_buffer;

    /**
     * Average framerate
     */
    AVRational avg_frame_rate;

    /**
     * Number of frames that have been demuxed during av_find_stream_info()
     */
    int codec_info_nb_frames;

    /**
     * Stream Identifier
     * This is the MPEG-TS stream identifier +1
     * 0 means unknown
     */
    int stream_identifier;

    /**
     * Stream informations used internally by av_find_stream_info()
     */
#define MAX_STD_TIMEBASES (60*12+5)
    struct {
        int64_t last_dts;
        int64_t duration_gcd;
        int duration_count;
        double duration_error[MAX_STD_TIMEBASES];
        int64_t codec_info_duration;
    } *info;

    /**
     * flag to indicate that probing is requested
     * NOT PART OF PUBLIC API
     */
    int request_probe;
} AVStream;

#define AV_PROGRAM_RUNNING 1

/**
 * New fields can be added to the end with minor version bumps.
 * Removal, reordering and changes to existing fields require a major
 * version bump.
 * sizeof(AVProgram) must not be used outside libav*.
 */
typedef struct AVProgram {
    int            id;
#if FF_API_OLD_METADATA
    attribute_deprecated char           *provider_name; ///< network name for DVB streams
    attribute_deprecated char           *name;          ///< service name for DVB streams
#endif
    int            flags;
    enum AVDiscard discard;        ///< selects which program to discard and which to feed to the caller
    unsigned int   *stream_index;
    unsigned int   nb_stream_indexes;
    AVDictionary *metadata;

    int program_num;
    int pmt_pid;
    int pcr_pid;
} AVProgram;

#define AVFMTCTX_NOHEADER      0x0001 /**< signal that no header is present
                                         (streams are added dynamically) */

typedef struct AVChapter {
    int id;                 ///< unique ID to identify the chapter
    AVRational time_base;   ///< time base in which the start/end timestamps are specified
    int64_t start, end;     ///< chapter start/end time in time_base units
<<<<<<< HEAD
#if FF_API_OLD_METADATA
    attribute_deprecated char *title;            ///< chapter title
#endif
    AVMetadata *metadata;
=======
    AVDictionary *metadata;
>>>>>>> 7a02527b
} AVChapter;

#if FF_API_MAX_STREAMS
#define MAX_STREAMS 20
#endif

/**
 * Format I/O context.
 * New fields can be added to the end with minor version bumps.
 * Removal, reordering and changes to existing fields require a major
 * version bump.
 * sizeof(AVFormatContext) must not be used outside libav*.
 */
typedef struct AVFormatContext {
    const AVClass *av_class; /**< Set by avformat_alloc_context. */
    /* Can only be iformat or oformat, not both at the same time. */
    struct AVInputFormat *iformat;
    struct AVOutputFormat *oformat;
    void *priv_data;
    AVIOContext *pb;
    unsigned int nb_streams;
#if FF_API_MAX_STREAMS
    AVStream *streams[MAX_STREAMS];
#else
    AVStream **streams;
#endif
    char filename[1024]; /**< input or output filename */
    /* stream info */
    int64_t timestamp;
#if FF_API_OLD_METADATA
    attribute_deprecated char title[512];
    attribute_deprecated char author[512];
    attribute_deprecated char copyright[512];
    attribute_deprecated char comment[512];
    attribute_deprecated char album[512];
    attribute_deprecated int year;  /**< ID3 year, 0 if none */
    attribute_deprecated int track; /**< track number, 0 if none */
    attribute_deprecated char genre[32]; /**< ID3 genre */
#endif

    int ctx_flags; /**< Format-specific flags, see AVFMTCTX_xx */
    /* private data for pts handling (do not modify directly). */
    /**
     * This buffer is only needed when packets were already buffered but
     * not decoded, for example to get the codec parameters in MPEG
     * streams.
     */
    struct AVPacketList *packet_buffer;

    /**
     * Decoding: position of the first frame of the component, in
     * AV_TIME_BASE fractional seconds. NEVER set this value directly:
     * It is deduced from the AVStream values.
     */
    int64_t start_time;

    /**
     * Decoding: duration of the stream, in AV_TIME_BASE fractional
     * seconds. Only set this value if you know none of the individual stream
     * durations and also dont set any of them. This is deduced from the
     * AVStream values if not set.
     */
    int64_t duration;

    /**
     * decoding: total file size, 0 if unknown
     */
    int64_t file_size;

    /**
     * Decoding: total stream bitrate in bit/s, 0 if not
     * available. Never set it directly if the file_size and the
     * duration are known as FFmpeg can compute it automatically.
     */
    int bit_rate;

    /* av_read_frame() support */
    AVStream *cur_st;
#if FF_API_LAVF_UNUSED
    const uint8_t *cur_ptr_deprecated;
    int cur_len_deprecated;
    AVPacket cur_pkt_deprecated;
#endif

    /* av_seek_frame() support */
    int64_t data_offset; /**< offset of the first packet */
#if FF_API_INDEX_BUILT
    attribute_deprecated int index_built;
#endif

    int mux_rate;
    unsigned int packet_size;
    int preload;
    int max_delay;

#define AVFMT_NOOUTPUTLOOP -1
#define AVFMT_INFINITEOUTPUTLOOP 0
    /**
     * number of times to loop output in formats that support it
     */
    int loop_output;

    int flags;
#define AVFMT_FLAG_GENPTS       0x0001 ///< Generate missing pts even if it requires parsing future frames.
#define AVFMT_FLAG_IGNIDX       0x0002 ///< Ignore index.
#define AVFMT_FLAG_NONBLOCK     0x0004 ///< Do not block when reading packets from input.
#define AVFMT_FLAG_IGNDTS       0x0008 ///< Ignore DTS on frames that contain both DTS & PTS
#define AVFMT_FLAG_NOFILLIN     0x0010 ///< Do not infer any values from other values, just return what is stored in the container
#define AVFMT_FLAG_NOPARSE      0x0020 ///< Do not use AVParsers, you also must set AVFMT_FLAG_NOFILLIN as the fillin code works on frames and no parsing -> no frames. Also seeking to frames can not work if parsing to find frame boundaries has been disabled
#if FF_API_FLAG_RTP_HINT
#define AVFMT_FLAG_RTP_HINT     0x0040 ///< Deprecated, use the -movflags rtphint muxer specific AVOption instead
#endif
#define AVFMT_FLAG_MP4A_LATM    0x0080 ///< Enable RTP MP4A-LATM payload
#define AVFMT_FLAG_SORT_DTS    0x10000 ///< try to interleave outputted packets by dts (using this flag can slow demuxing down)
#define AVFMT_FLAG_PRIV_OPT    0x20000 ///< Enable use of private options by delaying codec open (this could be made default once all code is converted)
#define AVFMT_FLAG_KEEP_SIDE_DATA 0x40000 ///< Dont merge side data but keep it seperate.
    int loop_input;

    /**
     * decoding: size of data to probe; encoding: unused.
     */
    unsigned int probesize;

    /**
     * Maximum time (in AV_TIME_BASE units) during which the input should
     * be analyzed in av_find_stream_info().
     */
    int max_analyze_duration;

    const uint8_t *key;
    int keylen;

    unsigned int nb_programs;
    AVProgram **programs;

    /**
     * Forced video codec_id.
     * Demuxing: Set by user.
     */
    enum CodecID video_codec_id;

    /**
     * Forced audio codec_id.
     * Demuxing: Set by user.
     */
    enum CodecID audio_codec_id;

    /**
     * Forced subtitle codec_id.
     * Demuxing: Set by user.
     */
    enum CodecID subtitle_codec_id;

    /**
     * Maximum amount of memory in bytes to use for the index of each stream.
     * If the index exceeds this size, entries will be discarded as
     * needed to maintain a smaller size. This can lead to slower or less
     * accurate seeking (depends on demuxer).
     * Demuxers for which a full in-memory index is mandatory will ignore
     * this.
     * muxing  : unused
     * demuxing: set by user
     */
    unsigned int max_index_size;

    /**
     * Maximum amount of memory in bytes to use for buffering frames
     * obtained from realtime capture devices.
     */
    unsigned int max_picture_buffer;

    unsigned int nb_chapters;
    AVChapter **chapters;

    /**
     * Flags to enable debugging.
     */
    int debug;
#define FF_FDEBUG_TS        0x0001

    /**
     * Raw packets from the demuxer, prior to parsing and decoding.
     * This buffer is used for buffering packets until the codec can
     * be identified, as parsing cannot be done without knowing the
     * codec.
     */
    struct AVPacketList *raw_packet_buffer;
    struct AVPacketList *raw_packet_buffer_end;

    struct AVPacketList *packet_buffer_end;

    AVDictionary *metadata;

    /**
     * Remaining size available for raw_packet_buffer, in bytes.
     * NOT PART OF PUBLIC API
     */
#define RAW_PACKET_BUFFER_SIZE 2500000
    int raw_packet_buffer_remaining_size;

    /**
     * Start time of the stream in real world time, in microseconds
     * since the unix epoch (00:00 1st January 1970). That is, pts=0
     * in the stream was captured at this real world time.
     * - encoding: Set by user.
     * - decoding: Unused.
     */
    int64_t start_time_realtime;

    /**
     * decoding: number of frames used to probe fps
     */
    int fps_probe_size;

    /**
     * Transport stream id.
     * This will be moved into demuxer private options. Thus no API/ABI compatibility
     */
    int ts_id;
} AVFormatContext;

typedef struct AVPacketList {
    AVPacket pkt;
    struct AVPacketList *next;
} AVPacketList;

#if FF_API_FIRST_FORMAT
attribute_deprecated extern AVInputFormat *first_iformat;
attribute_deprecated extern AVOutputFormat *first_oformat;
#endif

/**
 * If f is NULL, returns the first registered input format,
 * if f is non-NULL, returns the next registered input format after f
 * or NULL if f is the last one.
 */
AVInputFormat  *av_iformat_next(AVInputFormat  *f);

/**
 * If f is NULL, returns the first registered output format,
 * if f is non-NULL, returns the next registered output format after f
 * or NULL if f is the last one.
 */
AVOutputFormat *av_oformat_next(AVOutputFormat *f);

#if FF_API_GUESS_IMG2_CODEC
attribute_deprecated enum CodecID av_guess_image2_codec(const char *filename);
#endif

/* XXX: Use automatic init with either ELF sections or C file parser */
/* modules. */

/* utils.c */
void av_register_input_format(AVInputFormat *format);
void av_register_output_format(AVOutputFormat *format);
#if FF_API_GUESS_FORMAT
attribute_deprecated AVOutputFormat *guess_stream_format(const char *short_name,
                                    const char *filename,
                                    const char *mime_type);

/**
 * @deprecated Use av_guess_format() instead.
 */
attribute_deprecated AVOutputFormat *guess_format(const char *short_name,
                                                  const char *filename,
                                                  const char *mime_type);
#endif

/**
 * Return the output format in the list of registered output formats
 * which best matches the provided parameters, or return NULL if
 * there is no match.
 *
 * @param short_name if non-NULL checks if short_name matches with the
 * names of the registered formats
 * @param filename if non-NULL checks if filename terminates with the
 * extensions of the registered formats
 * @param mime_type if non-NULL checks if mime_type matches with the
 * MIME type of the registered formats
 */
AVOutputFormat *av_guess_format(const char *short_name,
                                const char *filename,
                                const char *mime_type);

/**
 * Guess the codec ID based upon muxer and filename.
 */
enum CodecID av_guess_codec(AVOutputFormat *fmt, const char *short_name,
                            const char *filename, const char *mime_type,
                            enum AVMediaType type);

/**
 * Send a nice hexadecimal dump of a buffer to the specified file stream.
 *
 * @param f The file stream pointer where the dump should be sent to.
 * @param buf buffer
 * @param size buffer size
 *
 * @see av_hex_dump_log, av_pkt_dump2, av_pkt_dump_log2
 */
void av_hex_dump(FILE *f, uint8_t *buf, int size);

/**
 * Send a nice hexadecimal dump of a buffer to the log.
 *
 * @param avcl A pointer to an arbitrary struct of which the first field is a
 * pointer to an AVClass struct.
 * @param level The importance level of the message, lower values signifying
 * higher importance.
 * @param buf buffer
 * @param size buffer size
 *
 * @see av_hex_dump, av_pkt_dump2, av_pkt_dump_log2
 */
void av_hex_dump_log(void *avcl, int level, uint8_t *buf, int size);

/**
 * Send a nice dump of a packet to the specified file stream.
 *
 * @param f The file stream pointer where the dump should be sent to.
 * @param pkt packet to dump
 * @param dump_payload True if the payload must be displayed, too.
 * @param st AVStream that the packet belongs to
 */
void av_pkt_dump2(FILE *f, AVPacket *pkt, int dump_payload, AVStream *st);


/**
 * Send a nice dump of a packet to the log.
 *
 * @param avcl A pointer to an arbitrary struct of which the first field is a
 * pointer to an AVClass struct.
 * @param level The importance level of the message, lower values signifying
 * higher importance.
 * @param pkt packet to dump
 * @param dump_payload True if the payload must be displayed, too.
 * @param st AVStream that the packet belongs to
 */
void av_pkt_dump_log2(void *avcl, int level, AVPacket *pkt, int dump_payload,
                      AVStream *st);

#if FF_API_PKT_DUMP
attribute_deprecated void av_pkt_dump(FILE *f, AVPacket *pkt, int dump_payload);
attribute_deprecated void av_pkt_dump_log(void *avcl, int level, AVPacket *pkt,
                                          int dump_payload);
#endif

/**
 * Initialize libavformat and register all the muxers, demuxers and
 * protocols. If you do not call this function, then you can select
 * exactly which formats you want to support.
 *
 * @see av_register_input_format()
 * @see av_register_output_format()
 * @see av_register_protocol()
 */
void av_register_all(void);

/**
 * Get the CodecID for the given codec tag tag.
 * If no codec id is found returns CODEC_ID_NONE.
 *
 * @param tags list of supported codec_id-codec_tag pairs, as stored
 * in AVInputFormat.codec_tag and AVOutputFormat.codec_tag
 */
enum CodecID av_codec_get_id(const struct AVCodecTag * const *tags, unsigned int tag);

/**
 * Get the codec tag for the given codec id id.
 * If no codec tag is found returns 0.
 *
 * @param tags list of supported codec_id-codec_tag pairs, as stored
 * in AVInputFormat.codec_tag and AVOutputFormat.codec_tag
 */
unsigned int av_codec_get_tag(const struct AVCodecTag * const *tags, enum CodecID id);

/* media file input */

/**
 * Find AVInputFormat based on the short name of the input format.
 */
AVInputFormat *av_find_input_format(const char *short_name);

/**
 * Guess the file format.
 *
 * @param is_opened Whether the file is already opened; determines whether
 *                  demuxers with or without AVFMT_NOFILE are probed.
 */
AVInputFormat *av_probe_input_format(AVProbeData *pd, int is_opened);

/**
 * Guess the file format.
 *
 * @param is_opened Whether the file is already opened; determines whether
 *                  demuxers with or without AVFMT_NOFILE are probed.
 * @param score_max A probe score larger that this is required to accept a
 *                  detection, the variable is set to the actual detection
 *                  score afterwards.
 *                  If the score is <= AVPROBE_SCORE_MAX / 4 it is recommended
 *                  to retry with a larger probe buffer.
 */
AVInputFormat *av_probe_input_format2(AVProbeData *pd, int is_opened, int *score_max);

/**
 * Guess the file format.
 *
 * @param is_opened Whether the file is already opened; determines whether
 *                  demuxers with or without AVFMT_NOFILE are probed.
 * @param score_ret The score of the best detection.
 */
AVInputFormat *av_probe_input_format3(AVProbeData *pd, int is_opened, int *score_ret);

/**
 * Probe a bytestream to determine the input format. Each time a probe returns
 * with a score that is too low, the probe buffer size is increased and another
 * attempt is made. When the maximum probe size is reached, the input format
 * with the highest score is returned.
 *
 * @param pb the bytestream to probe
 * @param fmt the input format is put here
 * @param filename the filename of the stream
 * @param logctx the log context
 * @param offset the offset within the bytestream to probe from
 * @param max_probe_size the maximum probe buffer size (zero for default)
 * @return 0 in case of success, a negative value corresponding to an
 * AVERROR code otherwise
 */
int av_probe_input_buffer(AVIOContext *pb, AVInputFormat **fmt,
                          const char *filename, void *logctx,
                          unsigned int offset, unsigned int max_probe_size);

/**
 * Allocate all the structures needed to read an input stream.
 *        This does not open the needed codecs for decoding the stream[s].
 */
int av_open_input_stream(AVFormatContext **ic_ptr,
                         AVIOContext *pb, const char *filename,
                         AVInputFormat *fmt, AVFormatParameters *ap);

/**
 * Open a media file as input. The codecs are not opened. Only the file
 * header (if present) is read.
 *
 * @param ic_ptr The opened media file handle is put here.
 * @param filename filename to open
 * @param fmt If non-NULL, force the file format to use.
 * @param buf_size optional buffer size (zero if default is OK)
 * @param ap Additional parameters needed when opening the file
 *           (NULL if default).
 * @return 0 if OK, AVERROR_xxx otherwise
 */
int av_open_input_file(AVFormatContext **ic_ptr, const char *filename,
                       AVInputFormat *fmt,
                       int buf_size,
                       AVFormatParameters *ap);

#if FF_API_ALLOC_FORMAT_CONTEXT
/**
 * @deprecated Use avformat_alloc_context() instead.
 */
attribute_deprecated AVFormatContext *av_alloc_format_context(void);
#endif
int av_demuxer_open(AVFormatContext *ic, AVFormatParameters *ap);

/**
 * Allocate an AVFormatContext.
 * avformat_free_context() can be used to free the context and everything
 * allocated by the framework within it.
 */
AVFormatContext *avformat_alloc_context(void);

#if FF_API_ALLOC_OUTPUT_CONTEXT
/**
 * @deprecated deprecated in favor of avformat_alloc_output_context2()
 */
attribute_deprecated
AVFormatContext *avformat_alloc_output_context(const char *format,
                                               AVOutputFormat *oformat,
                                               const char *filename);
#endif

/**
 * Allocate an AVFormatContext for an output format.
 * avformat_free_context() can be used to free the context and
 * everything allocated by the framework within it.
 *
 * @param *ctx is set to the created format context, or to NULL in
 * case of failure
 * @param oformat format to use for allocating the context, if NULL
 * format_name and filename are used instead
 * @param format_name the name of output format to use for allocating the
 * context, if NULL filename is used instead
 * @param filename the name of the filename to use for allocating the
 * context, may be NULL
 * @return >= 0 in case of success, a negative AVERROR code in case of
 * failure
 */
int avformat_alloc_output_context2(AVFormatContext **ctx, AVOutputFormat *oformat,
                                   const char *format_name, const char *filename);

/**
 * Read packets of a media file to get stream information. This
 * is useful for file formats with no headers such as MPEG. This
 * function also computes the real framerate in case of MPEG-2 repeat
 * frame mode.
 * The logical file position is not changed by this function;
 * examined packets may be buffered for later processing.
 *
 * @param ic media file handle
 * @return >=0 if OK, AVERROR_xxx on error
 * @todo Let the user decide somehow what information is needed so that
 *       we do not waste time getting stuff the user does not need.
 */
int av_find_stream_info(AVFormatContext *ic);

/**
 * Find the "best" stream in the file.
 * The best stream is determined according to various heuristics as the most
 * likely to be what the user expects.
 * If the decoder parameter is non-NULL, av_find_best_stream will find the
 * default decoder for the stream's codec; streams for which no decoder can
 * be found are ignored.
 *
 * @param ic                media file handle
 * @param type              stream type: video, audio, subtitles, etc.
 * @param wanted_stream_nb  user-requested stream number,
 *                          or -1 for automatic selection
 * @param related_stream    try to find a stream related (eg. in the same
 *                          program) to this one, or -1 if none
 * @param decoder_ret       if non-NULL, returns the decoder for the
 *                          selected stream
 * @param flags             flags; none are currently defined
 * @return  the non-negative stream number in case of success,
 *          AVERROR_STREAM_NOT_FOUND if no stream with the requested type
 *          could be found,
 *          AVERROR_DECODER_NOT_FOUND if streams were found but no decoder
 * @note  If av_find_best_stream returns successfully and decoder_ret is not
 *        NULL, then *decoder_ret is guaranteed to be set to a valid AVCodec.
 */
int av_find_best_stream(AVFormatContext *ic,
                        enum AVMediaType type,
                        int wanted_stream_nb,
                        int related_stream,
                        AVCodec **decoder_ret,
                        int flags);

/**
 * Read a transport packet from a media file.
 *
 * This function is obsolete and should never be used.
 * Use av_read_frame() instead.
 *
 * @param s media file handle
 * @param pkt is filled
 * @return 0 if OK, AVERROR_xxx on error
 */
int av_read_packet(AVFormatContext *s, AVPacket *pkt);

/**
 * Return the next frame of a stream.
 * This function returns what is stored in the file, and does not validate
 * that what is there are valid frames for the decoder. It will split what is
 * stored in the file into frames and return one for each call. It will not
 * omit invalid data between valid frames so as to give the decoder the maximum
 * information possible for decoding.
 *
 * The returned packet is valid
 * until the next av_read_frame() or until av_close_input_file() and
 * must be freed with av_free_packet. For video, the packet contains
 * exactly one frame. For audio, it contains an integer number of
 * frames if each frame has a known fixed size (e.g. PCM or ADPCM
 * data). If the audio frames have a variable size (e.g. MPEG audio),
 * then it contains one frame.
 *
 * pkt->pts, pkt->dts and pkt->duration are always set to correct
 * values in AVStream.time_base units (and guessed if the format cannot
 * provide them). pkt->pts can be AV_NOPTS_VALUE if the video format
 * has B-frames, so it is better to rely on pkt->dts if you do not
 * decompress the payload.
 *
 * @return 0 if OK, < 0 on error or end of file
 */
int av_read_frame(AVFormatContext *s, AVPacket *pkt);

/**
 * Seek to the keyframe at timestamp.
 * 'timestamp' in 'stream_index'.
 * @param stream_index If stream_index is (-1), a default
 * stream is selected, and timestamp is automatically converted
 * from AV_TIME_BASE units to the stream specific time_base.
 * @param timestamp Timestamp in AVStream.time_base units
 *        or, if no stream is specified, in AV_TIME_BASE units.
 * @param flags flags which select direction and seeking mode
 * @return >= 0 on success
 */
int av_seek_frame(AVFormatContext *s, int stream_index, int64_t timestamp,
                  int flags);

/**
 * Seek to timestamp ts.
 * Seeking will be done so that the point from which all active streams
 * can be presented successfully will be closest to ts and within min/max_ts.
 * Active streams are all streams that have AVStream.discard < AVDISCARD_ALL.
 *
 * If flags contain AVSEEK_FLAG_BYTE, then all timestamps are in bytes and
 * are the file position (this may not be supported by all demuxers).
 * If flags contain AVSEEK_FLAG_FRAME, then all timestamps are in frames
 * in the stream with stream_index (this may not be supported by all demuxers).
 * Otherwise all timestamps are in units of the stream selected by stream_index
 * or if stream_index is -1, in AV_TIME_BASE units.
 * If flags contain AVSEEK_FLAG_ANY, then non-keyframes are treated as
 * keyframes (this may not be supported by all demuxers).
 *
 * @param stream_index index of the stream which is used as time base reference
 * @param min_ts smallest acceptable timestamp
 * @param ts target timestamp
 * @param max_ts largest acceptable timestamp
 * @param flags flags
 * @return >=0 on success, error code otherwise
 *
 * @note This is part of the new seek API which is still under construction.
 *       Thus do not use this yet. It may change at any time, do not expect
 *       ABI compatibility yet!
 */
int avformat_seek_file(AVFormatContext *s, int stream_index, int64_t min_ts, int64_t ts, int64_t max_ts, int flags);

/**
 * Start playing a network-based stream (e.g. RTSP stream) at the
 * current position.
 */
int av_read_play(AVFormatContext *s);

/**
 * Pause a network-based stream (e.g. RTSP stream).
 *
 * Use av_read_play() to resume it.
 */
int av_read_pause(AVFormatContext *s);

/**
 * Free a AVFormatContext allocated by av_open_input_stream.
 * @param s context to free
 */
void av_close_input_stream(AVFormatContext *s);

/**
 * Close a media file (but not its codecs).
 *
 * @param s media file handle
 */
void av_close_input_file(AVFormatContext *s);

/**
 * Free an AVFormatContext and all its streams.
 * @param s context to free
 */
void avformat_free_context(AVFormatContext *s);

/**
 * Add a new stream to a media file.
 *
 * Can only be called in the read_header() function. If the flag
 * AVFMTCTX_NOHEADER is in the format context, then new streams
 * can be added in read_packet too.
 *
 * @param s media file handle
 * @param id file-format-dependent stream ID
 */
AVStream *av_new_stream(AVFormatContext *s, int id);
AVProgram *av_new_program(AVFormatContext *s, int id);

/**
 * Set the pts for a given stream. If the new values would be invalid
 * (<= 0), it leaves the AVStream unchanged.
 *
 * @param s stream
 * @param pts_wrap_bits number of bits effectively used by the pts
 *        (used for wrap control, 33 is the value for MPEG)
 * @param pts_num numerator to convert to seconds (MPEG: 1)
 * @param pts_den denominator to convert to seconds (MPEG: 90000)
 */
void av_set_pts_info(AVStream *s, int pts_wrap_bits,
                     unsigned int pts_num, unsigned int pts_den);

#define AVSEEK_FLAG_BACKWARD 1 ///< seek backward
#define AVSEEK_FLAG_BYTE     2 ///< seeking based on position in bytes
#define AVSEEK_FLAG_ANY      4 ///< seek to any frame, even non-keyframes
#define AVSEEK_FLAG_FRAME    8 ///< seeking based on frame number

int av_find_default_stream_index(AVFormatContext *s);

/**
 * Get the index for a specific timestamp.
 * @param flags if AVSEEK_FLAG_BACKWARD then the returned index will correspond
 *                 to the timestamp which is <= the requested one, if backward
 *                 is 0, then it will be >=
 *              if AVSEEK_FLAG_ANY seek to any frame, only keyframes otherwise
 * @return < 0 if no such timestamp could be found
 */
int av_index_search_timestamp(AVStream *st, int64_t timestamp, int flags);

/**
 * Add an index entry into a sorted list. Update the entry if the list
 * already contains it.
 *
 * @param timestamp timestamp in the time base of the given stream
 */
int av_add_index_entry(AVStream *st, int64_t pos, int64_t timestamp,
                       int size, int distance, int flags);

/**
 * Perform a binary search using av_index_search_timestamp() and
 * AVInputFormat.read_timestamp().
 * This is not supposed to be called directly by a user application,
 * but by demuxers.
 * @param target_ts target timestamp in the time base of the given stream
 * @param stream_index stream number
 */
int av_seek_frame_binary(AVFormatContext *s, int stream_index,
                         int64_t target_ts, int flags);

/**
 * Update cur_dts of all streams based on the given timestamp and AVStream.
 *
 * Stream ref_st unchanged, others set cur_dts in their native time base.
 * Only needed for timestamp wrapping or if (dts not set and pts!=dts).
 * @param timestamp new dts expressed in time_base of param ref_st
 * @param ref_st reference stream giving time_base of param timestamp
 */
void av_update_cur_dts(AVFormatContext *s, AVStream *ref_st, int64_t timestamp);

/**
 * Perform a binary search using read_timestamp().
 * This is not supposed to be called directly by a user application,
 * but by demuxers.
 * @param target_ts target timestamp in the time base of the given stream
 * @param stream_index stream number
 */
int64_t av_gen_search(AVFormatContext *s, int stream_index,
                      int64_t target_ts, int64_t pos_min,
                      int64_t pos_max, int64_t pos_limit,
                      int64_t ts_min, int64_t ts_max,
                      int flags, int64_t *ts_ret,
                      int64_t (*read_timestamp)(struct AVFormatContext *, int , int64_t *, int64_t ));

/**
 * media file output
 */
attribute_deprecated int av_set_parameters(AVFormatContext *s, AVFormatParameters *ap);

/**
 * Split a URL string into components.
 *
 * The pointers to buffers for storing individual components may be null,
 * in order to ignore that component. Buffers for components not found are
 * set to empty strings. If the port is not found, it is set to a negative
 * value.
 *
 * @param proto the buffer for the protocol
 * @param proto_size the size of the proto buffer
 * @param authorization the buffer for the authorization
 * @param authorization_size the size of the authorization buffer
 * @param hostname the buffer for the host name
 * @param hostname_size the size of the hostname buffer
 * @param port_ptr a pointer to store the port number in
 * @param path the buffer for the path
 * @param path_size the size of the path buffer
 * @param url the URL to split
 */
void av_url_split(char *proto,         int proto_size,
                  char *authorization, int authorization_size,
                  char *hostname,      int hostname_size,
                  int *port_ptr,
                  char *path,          int path_size,
                  const char *url);

/**
 * Allocate the stream private data and write the stream header to an
 * output media file.
 * @note: this sets stream time-bases, if possible to stream->codec->time_base
 * but for some formats it might also be some other time base
 *
 * @param s media file handle
 * @return 0 if OK, AVERROR_xxx on error
 */
int av_write_header(AVFormatContext *s);

/**
 * Write a packet to an output media file.
 *
 * The packet shall contain one audio or video frame.
 * The packet must be correctly interleaved according to the container
 * specification, if not then av_interleaved_write_frame must be used.
 *
 * @param s media file handle
 * @param pkt The packet, which contains the stream_index, buf/buf_size,
              dts/pts, ...
 * @return < 0 on error, = 0 if OK, 1 if end of stream wanted
 */
int av_write_frame(AVFormatContext *s, AVPacket *pkt);

/**
 * Write a packet to an output media file ensuring correct interleaving.
 *
 * The packet must contain one audio or video frame.
 * If the packets are already correctly interleaved, the application should
 * call av_write_frame() instead as it is slightly faster. It is also important
 * to keep in mind that completely non-interleaved input will need huge amounts
 * of memory to interleave with this, so it is preferable to interleave at the
 * demuxer level.
 *
 * @param s media file handle
 * @param pkt The packet, which contains the stream_index, buf/buf_size,
              dts/pts, ...
 * @return < 0 on error, = 0 if OK, 1 if end of stream wanted
 */
int av_interleaved_write_frame(AVFormatContext *s, AVPacket *pkt);

/**
 * Interleave a packet per dts in an output media file.
 *
 * Packets with pkt->destruct == av_destruct_packet will be freed inside this
 * function, so they cannot be used after it. Note that calling av_free_packet()
 * on them is still safe.
 *
 * @param s media file handle
 * @param out the interleaved packet will be output here
 * @param pkt the input packet
 * @param flush 1 if no further packets are available as input and all
 *              remaining packets should be output
 * @return 1 if a packet was output, 0 if no packet could be output,
 *         < 0 if an error occurred
 */
int av_interleave_packet_per_dts(AVFormatContext *s, AVPacket *out,
                                 AVPacket *pkt, int flush);

/**
 * Write the stream trailer to an output media file and free the
 * file private data.
 *
 * May only be called after a successful call to av_write_header.
 *
 * @param s media file handle
 * @return 0 if OK, AVERROR_xxx on error
 */
int av_write_trailer(AVFormatContext *s);

#if FF_API_DUMP_FORMAT
/**
 * @deprecated Deprecated in favor of av_dump_format().
 */
attribute_deprecated void dump_format(AVFormatContext *ic,
                                      int index,
                                      const char *url,
                                      int is_output);
#endif

void av_dump_format(AVFormatContext *ic,
                    int index,
                    const char *url,
                    int is_output);

#if FF_API_PARSE_FRAME_PARAM
/**
 * Parse width and height out of string str.
 * @deprecated Use av_parse_video_frame_size instead.
 */
attribute_deprecated int parse_image_size(int *width_ptr, int *height_ptr,
                                          const char *str);

/**
 * Convert framerate from a string to a fraction.
 * @deprecated Use av_parse_video_frame_rate instead.
 */
attribute_deprecated int parse_frame_rate(int *frame_rate, int *frame_rate_base,
                                          const char *arg);
#endif

#if FF_API_PARSE_DATE
/**
 * Parse datestr and return a corresponding number of microseconds.
 *
 * @param datestr String representing a date or a duration.
 * See av_parse_time() for the syntax of the provided string.
 * @deprecated in favor of av_parse_time()
 */
attribute_deprecated
int64_t parse_date(const char *datestr, int duration);
#endif

/**
 * Get the current time in microseconds.
 */
int64_t av_gettime(void);

#if FF_API_FIND_INFO_TAG
/**
 * @deprecated use av_find_info_tag in libavutil instead.
 */
attribute_deprecated int find_info_tag(char *arg, int arg_size, const char *tag1, const char *info);
#endif

/**
 * Return in 'buf' the path with '%d' replaced by a number.
 *
 * Also handles the '%0nd' format where 'n' is the total number
 * of digits and '%%'.
 *
 * @param buf destination buffer
 * @param buf_size destination buffer size
 * @param path numbered sequence string
 * @param number frame number
 * @return 0 if OK, -1 on format error
 */
int av_get_frame_filename(char *buf, int buf_size,
                          const char *path, int number);

/**
 * Check whether filename actually is a numbered sequence generator.
 *
 * @param filename possible numbered sequence string
 * @return 1 if a valid numbered sequence string, 0 otherwise
 */
int av_filename_number_test(const char *filename);

/**
 * Generate an SDP for an RTP session.
 *
 * @param ac array of AVFormatContexts describing the RTP streams. If the
 *           array is composed by only one context, such context can contain
 *           multiple AVStreams (one AVStream per RTP stream). Otherwise,
 *           all the contexts in the array (an AVCodecContext per RTP stream)
 *           must contain only one AVStream.
 * @param n_files number of AVCodecContexts contained in ac
 * @param buf buffer where the SDP will be stored (must be allocated by
 *            the caller)
 * @param size the size of the buffer
 * @return 0 if OK, AVERROR_xxx on error
 */
int av_sdp_create(AVFormatContext *ac[], int n_files, char *buf, int size);

#if FF_API_SDP_CREATE
attribute_deprecated int avf_sdp_create(AVFormatContext *ac[], int n_files, char *buff, int size);
#endif

/**
 * Return a positive value if the given filename has one of the given
 * extensions, 0 otherwise.
 *
 * @param extensions a comma-separated list of filename extensions
 */
int av_match_ext(const char *filename, const char *extensions);

#endif /* AVFORMAT_AVFORMAT_H */<|MERGE_RESOLUTION|>--- conflicted
+++ resolved
@@ -698,14 +698,10 @@
     int id;                 ///< unique ID to identify the chapter
     AVRational time_base;   ///< time base in which the start/end timestamps are specified
     int64_t start, end;     ///< chapter start/end time in time_base units
-<<<<<<< HEAD
 #if FF_API_OLD_METADATA
     attribute_deprecated char *title;            ///< chapter title
 #endif
-    AVMetadata *metadata;
-=======
     AVDictionary *metadata;
->>>>>>> 7a02527b
 } AVChapter;
 
 #if FF_API_MAX_STREAMS
