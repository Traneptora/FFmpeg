/*
 * CD Graphics Demuxer
 * Copyright (c) 2009 Michael Tison
 *
 * This file is part of FFmpeg.
 *
 * FFmpeg is free software; you can redistribute it and/or
 * modify it under the terms of the GNU Lesser General Public
 * License as published by the Free Software Foundation; either
 * version 2.1 of the License, or (at your option) any later version.
 *
 * FFmpeg is distributed in the hope that it will be useful,
 * but WITHOUT ANY WARRANTY; without even the implied warranty of
 * MERCHANTABILITY or FITNESS FOR A PARTICULAR PURPOSE.  See the GNU
 * Lesser General Public License for more details.
 *
 * You should have received a copy of the GNU Lesser General Public
 * License along with FFmpeg; if not, write to the Free Software
 * Foundation, Inc., 51 Franklin Street, Fifth Floor, Boston, MA 02110-1301 USA
 */

#include "avformat.h"
#include "internal.h"

#define CDG_PACKET_SIZE    24
#define CDG_COMMAND        0x09
#define CDG_MASK           0x3F

static int read_header(AVFormatContext *s)
{
    AVStream *vst;
    int ret;

    vst = avformat_new_stream(s, NULL);
    if (!vst)
        return AVERROR(ENOMEM);

    vst->codec->codec_type = AVMEDIA_TYPE_VIDEO;
    vst->codec->codec_id   = CODEC_ID_CDGRAPHICS;

    /// 75 sectors/sec * 4 packets/sector = 300 packets/sec
    avpriv_set_pts_info(vst, 32, 1, 300);

    ret = avio_size(s->pb);
    if (ret > 0)
        vst->duration = (ret * vst->time_base.den) / (CDG_PACKET_SIZE * 300);

    return 0;
}

static int read_packet(AVFormatContext *s, AVPacket *pkt)
{
    int ret;

    while (1) {
        ret = av_get_packet(s->pb, pkt, CDG_PACKET_SIZE);
        if (ret < 1 || (pkt->data[0] & CDG_MASK) == CDG_COMMAND)
            break;
        av_free_packet(pkt);
    }

    pkt->stream_index = 0;
    pkt->dts=pkt->pts= s->streams[0]->cur_dts;

    if(ret>5 && (pkt->data[0]&0x3F) == 9 && (pkt->data[1]&0x3F)==1 && !(pkt->data[2+2+1] & 0x0F)){
        pkt->flags = AV_PKT_FLAG_KEY;
    }
    return ret;
}

AVInputFormat ff_cdg_demuxer = {
    .name           = "cdg",
    .long_name      = NULL_IF_CONFIG_SMALL("CD Graphics Format"),
    .read_header    = read_header,
    .read_packet    = read_packet,
<<<<<<< HEAD
    .flags= AVFMT_GENERIC_INDEX,
    .extensions = "cdg"
=======
    .extensions     = "cdg",
>>>>>>> 20234a4b
};<|MERGE_RESOLUTION|>--- conflicted
+++ resolved
@@ -73,10 +73,6 @@
     .long_name      = NULL_IF_CONFIG_SMALL("CD Graphics Format"),
     .read_header    = read_header,
     .read_packet    = read_packet,
-<<<<<<< HEAD
-    .flags= AVFMT_GENERIC_INDEX,
-    .extensions = "cdg"
-=======
+    .flags          = AVFMT_GENERIC_INDEX,
     .extensions     = "cdg",
->>>>>>> 20234a4b
 };