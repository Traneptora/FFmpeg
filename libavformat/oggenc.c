--- conflicted
+++ resolved
@@ -638,7 +638,6 @@
 }
 
 #if CONFIG_OGG_MUXER
-<<<<<<< HEAD
 static const AVClass ogg_muxer_class = {
     .class_name = "Ogg muxer",
     .item_name  = av_default_item_name,
@@ -646,24 +645,18 @@
     .version    = LIBAVUTIL_VERSION_INT,
 };
 
-=======
->>>>>>> 051aadee
 AVOutputFormat ff_ogg_muxer = {
     .name              = "ogg",
     .long_name         = NULL_IF_CONFIG_SMALL("Ogg"),
     .mime_type         = "application/ogg",
-<<<<<<< HEAD
     .extensions        = "ogg,ogv"
-#if !CONFIG_SPEEX_MUXER
+#if !CONFIG_SPX_MUXER
                          ",spx"
 #endif
 #if !CONFIG_OPUS_MUXER
                          ",opus"
 #endif
                          ,
-=======
-    .extensions        = "ogg,ogv",
->>>>>>> 051aadee
     .priv_data_size    = sizeof(OGGContext),
     .audio_codec       = CONFIG_LIBVORBIS_ENCODER ?
                          AV_CODEC_ID_VORBIS : AV_CODEC_ID_FLAC,
@@ -677,7 +670,6 @@
 #endif
 
 #if CONFIG_OGA_MUXER
-<<<<<<< HEAD
 static const AVClass oga_muxer_class = {
     .class_name = "Ogg audio muxer",
     .item_name  = av_default_item_name,
@@ -685,34 +677,6 @@
     .version    = LIBAVUTIL_VERSION_INT,
 };
 
-AVOutputFormat ff_oga_muxer = {
-    .name              = "oga",
-    .long_name         = NULL_IF_CONFIG_SMALL("Ogg audio"),
-    .mime_type         = "audio/ogg",
-    .extensions        = "oga",
-    .priv_data_size    = sizeof(OGGContext),
-    .audio_codec       = AV_CODEC_ID_VORBIS,
-    .video_codec       = AV_CODEC_ID_NONE,
-    .write_header      = ogg_write_header,
-    .write_packet      = ogg_write_packet,
-    .write_trailer     = ogg_write_trailer,
-    .flags             = AVFMT_TS_NEGATIVE,
-    .priv_class        = &oga_muxer_class,
-};
-#endif
-
-#if CONFIG_SPEEX_MUXER
-static const AVClass speex_muxer_class = {
-    .class_name = "Speex muxer",
-    .item_name  = av_default_item_name,
-    .option     = options,
-    .version    = LIBAVUTIL_VERSION_INT,
-};
-
-AVOutputFormat ff_speex_muxer = {
-    .name              = "speex",
-    .long_name         = NULL_IF_CONFIG_SMALL("Speex"),
-=======
 AVOutputFormat ff_oga_muxer = {
     .name              = "oga",
     .long_name         = NULL_IF_CONFIG_SMALL("Ogg Audio"),
@@ -725,40 +689,36 @@
     .write_packet      = ogg_write_packet,
     .write_trailer     = ogg_write_trailer,
     .flags             = AVFMT_TS_NEGATIVE | AVFMT_ALLOW_FLUSH,
-    .priv_class        = &ogg_muxer_class,
+    .priv_class        = &oga_muxer_class,
 };
 #endif
 
 #if CONFIG_SPX_MUXER
+static const AVClass spx_muxer_class = {
+    .class_name = "Ogg Speex muxer",
+    .item_name  = av_default_item_name,
+    .option     = options,
+    .version    = LIBAVUTIL_VERSION_INT,
+};
+
 AVOutputFormat ff_spx_muxer = {
     .name              = "spx",
     .long_name         = NULL_IF_CONFIG_SMALL("Ogg Speex"),
->>>>>>> 051aadee
     .mime_type         = "audio/ogg",
     .extensions        = "spx",
     .priv_data_size    = sizeof(OGGContext),
     .audio_codec       = AV_CODEC_ID_SPEEX,
-<<<<<<< HEAD
-     .video_codec      = AV_CODEC_ID_NONE,
-    .write_header      = ogg_write_header,
-    .write_packet      = ogg_write_packet,
-    .write_trailer     = ogg_write_trailer,
-    .flags             = AVFMT_TS_NEGATIVE,
-    .priv_class        = &speex_muxer_class,
-=======
     .write_header      = ogg_write_header,
     .write_packet      = ogg_write_packet,
     .write_trailer     = ogg_write_trailer,
     .flags             = AVFMT_TS_NEGATIVE | AVFMT_ALLOW_FLUSH,
-    .priv_class        = &ogg_muxer_class,
->>>>>>> 051aadee
+    .priv_class        = &spx_muxer_class,
 };
 #endif
 
 #if CONFIG_OPUS_MUXER
-<<<<<<< HEAD
 static const AVClass opus_muxer_class = {
-    .class_name = "Opus muxer",
+    .class_name = "Ogg Opus muxer",
     .item_name  = av_default_item_name,
     .option     = options,
     .version    = LIBAVUTIL_VERSION_INT,
@@ -766,29 +726,15 @@
 
 AVOutputFormat ff_opus_muxer = {
     .name              = "opus",
-    .long_name         = NULL_IF_CONFIG_SMALL("Opus"),
-=======
-AVOutputFormat ff_opus_muxer = {
-    .name              = "opus",
     .long_name         = NULL_IF_CONFIG_SMALL("Ogg Opus"),
->>>>>>> 051aadee
     .mime_type         = "audio/ogg",
     .extensions        = "opus",
     .priv_data_size    = sizeof(OGGContext),
     .audio_codec       = AV_CODEC_ID_OPUS,
-<<<<<<< HEAD
-    .video_codec       = AV_CODEC_ID_NONE,
-    .write_header      = ogg_write_header,
-    .write_packet      = ogg_write_packet,
-    .write_trailer     = ogg_write_trailer,
-    .flags             = AVFMT_TS_NEGATIVE,
-    .priv_class        = &opus_muxer_class,
-=======
     .write_header      = ogg_write_header,
     .write_packet      = ogg_write_packet,
     .write_trailer     = ogg_write_trailer,
     .flags             = AVFMT_TS_NEGATIVE | AVFMT_ALLOW_FLUSH,
-    .priv_class        = &ogg_muxer_class,
->>>>>>> 051aadee
+    .priv_class        = &opus_muxer_class,
 };
 #endif