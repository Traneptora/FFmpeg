--- conflicted
+++ resolved
@@ -59,10 +59,7 @@
     enum TiffCompr compr;
     enum TiffPhotometric photometric;
     int planar;
-<<<<<<< HEAD
     int subsampling[2];
-=======
->>>>>>> f86f39cb
     int fax_opts;
     int predictor;
     int fill_order;
@@ -497,9 +494,6 @@
     int is_yuv = !(desc->flags & AV_PIX_FMT_FLAG_RGB) &&
                  (desc->flags & AV_PIX_FMT_FLAG_PLANAR) &&
                  desc->nb_components >= 3;
-
-    if (s->planar)
-        width /= s->bppcount;
 
     if (s->planar)
         width /= s->bppcount;
@@ -718,18 +712,6 @@
         break;
     case 644:
         s->avctx->pix_fmt = s->le ? AV_PIX_FMT_RGBA64LE  : AV_PIX_FMT_RGBA64BE;
-        break;
-    case 1243:
-        s->avctx->pix_fmt = AV_PIX_FMT_GBRP;
-        break;
-    case 1324:
-        s->avctx->pix_fmt = AV_PIX_FMT_GBRAP;
-        break;
-    case 1483:
-        s->avctx->pix_fmt = s->le ? AV_PIX_FMT_GBRP16LE : AV_PIX_FMT_GBRP16BE;
-        break;
-    case 1644:
-        s->avctx->pix_fmt = s->le ? AV_PIX_FMT_GBRAP16LE : AV_PIX_FMT_GBRAP16BE;
         break;
     case 1243:
         s->avctx->pix_fmt = AV_PIX_FMT_GBRP;
@@ -1019,7 +1001,6 @@
     }
     case TIFF_PLANAR:
         s->planar = value == 2;
-<<<<<<< HEAD
         break;
     case TIFF_YCBCR_SUBSAMPLING:
         if (count != 2) {
@@ -1028,8 +1009,6 @@
         }
         for (i = 0; i < count; i++)
             s->subsampling[i] = ff_tget(&s->gb, type, s->le);
-=======
->>>>>>> f86f39cb
         break;
     case TIFF_T4OPTIONS:
         if (s->compr == TIFF_G3)
@@ -1190,11 +1169,7 @@
     AVFrame *const p = data;
     ThreadFrame frame = { .f = data };
     unsigned off;
-<<<<<<< HEAD
     int le, ret, plane, planes;
-=======
-    int id, le, ret, plane, planes;
->>>>>>> f86f39cb
     int i, j, entries, stride;
     unsigned soff, ssize;
     uint8_t *dst;
@@ -1274,79 +1249,23 @@
                          avpkt->size - s->strippos);
     }
 
-<<<<<<< HEAD
     if (s->rps <= 0) {
         av_log(avctx, AV_LOG_ERROR, "rps %d invalid\n", s->rps);
         return AVERROR_INVALIDDATA;
     }
 
-    planes = s->planar ? s->bppcount : 1;
-    for (plane = 0; plane < planes; plane++) {
-        stride = p->linesize[plane];
-        dst    = p->data[plane];
-    for (i = 0; i < s->height; i += s->rps) {
-        if (s->stripsizesoff)
-            ssize = ff_tget(&stripsizes, s->sstype, le);
-        else
-            ssize = s->stripsize;
-
-        if (s->strippos)
-            soff = ff_tget(&stripdata, s->sot, le);
-        else
-            soff = s->stripoff;
-
-        if (soff > avpkt->size || ssize > avpkt->size - soff) {
-            av_log(avctx, AV_LOG_ERROR, "Invalid strip size/offset\n");
-            return AVERROR_INVALIDDATA;
-        }
-        if ((ret = tiff_unpack_strip(s, p, dst, stride, avpkt->data + soff, ssize, i,
-                                     FFMIN(s->rps, s->height - i))) < 0) {
-            if (avctx->err_recognition & AV_EF_EXPLODE)
-                return ret;
-            break;
-        }
-        dst += s->rps * stride;
-    }
-    if (s->predictor == 2) {
-        if (s->photometric == TIFF_PHOTOMETRIC_YCBCR) {
-            av_log(s->avctx, AV_LOG_ERROR, "predictor == 2 with YUV is unsupported");
-            return AVERROR_PATCHWELCOME;
-        }
-        dst   = p->data[plane];
-        soff  = s->bpp >> 3;
-        if (s->planar)
-            soff  = FFMAX(soff / s->bppcount, 1);
-        ssize = s->width * soff;
-        if (s->avctx->pix_fmt == AV_PIX_FMT_RGB48LE ||
-            s->avctx->pix_fmt == AV_PIX_FMT_RGBA64LE ||
-            s->avctx->pix_fmt == AV_PIX_FMT_GBRP16LE ||
-            s->avctx->pix_fmt == AV_PIX_FMT_GBRAP16LE) {
-            for (i = 0; i < s->height; i++) {
-                for (j = soff; j < ssize; j += 2)
-                    AV_WL16(dst + j, AV_RL16(dst + j) + AV_RL16(dst + j - soff));
-                dst += stride;
-            }
-        } else if (s->avctx->pix_fmt == AV_PIX_FMT_RGB48BE ||
-                   s->avctx->pix_fmt == AV_PIX_FMT_RGBA64BE ||
-                   s->avctx->pix_fmt == AV_PIX_FMT_GBRP16BE ||
-                   s->avctx->pix_fmt == AV_PIX_FMT_GBRAP16BE) {
-            for (i = 0; i < s->height; i++) {
-                for (j = soff; j < ssize; j += 2)
-                    AV_WB16(dst + j, AV_RB16(dst + j) + AV_RB16(dst + j - soff));
-                dst += stride;
-=======
     planes = s->planar ? s->bppcount : 1;
     for (plane = 0; plane < planes; plane++) {
         stride = p->linesize[plane];
         dst = p->data[plane];
         for (i = 0; i < s->height; i += s->rps) {
             if (s->stripsizesoff)
-                ssize = tget(&stripsizes, s->sstype, le);
+                ssize = ff_tget(&stripsizes, s->sstype, le);
             else
                 ssize = s->stripsize;
 
             if (s->strippos)
-                soff = tget(&stripdata, s->sot, le);
+                soff = ff_tget(&stripdata, s->sot, le);
             else
                 soff = s->stripoff;
 
@@ -1354,28 +1273,37 @@
                 av_log(avctx, AV_LOG_ERROR, "Invalid strip size/offset\n");
                 return AVERROR_INVALIDDATA;
             }
-            if ((ret = tiff_unpack_strip(s, dst, stride, avpkt->data + soff, ssize,
+            if ((ret = tiff_unpack_strip(s, p, dst, stride, avpkt->data + soff, ssize, i,
                                          FFMIN(s->rps, s->height - i))) < 0) {
                 if (avctx->err_recognition & AV_EF_EXPLODE)
                     return ret;
                 break;
->>>>>>> f86f39cb
             }
             dst += s->rps * stride;
         }
         if (s->predictor == 2) {
+            if (s->photometric == TIFF_PHOTOMETRIC_YCBCR) {
+                av_log(s->avctx, AV_LOG_ERROR, "predictor == 2 with YUV is unsupported");
+                return AVERROR_PATCHWELCOME;
+            }
             dst   = p->data[plane];
             soff  = s->bpp >> 3;
+            if (s->planar)
+                soff  = FFMAX(soff / s->bppcount, 1);
             ssize = s->width * soff;
             if (s->avctx->pix_fmt == AV_PIX_FMT_RGB48LE ||
-                s->avctx->pix_fmt == AV_PIX_FMT_RGBA64LE) {
+                s->avctx->pix_fmt == AV_PIX_FMT_RGBA64LE ||
+                s->avctx->pix_fmt == AV_PIX_FMT_GBRP16LE ||
+                s->avctx->pix_fmt == AV_PIX_FMT_GBRAP16LE) {
                 for (i = 0; i < s->height; i++) {
                     for (j = soff; j < ssize; j += 2)
                         AV_WL16(dst + j, AV_RL16(dst + j) + AV_RL16(dst + j - soff));
                     dst += stride;
                 }
             } else if (s->avctx->pix_fmt == AV_PIX_FMT_RGB48BE ||
-                       s->avctx->pix_fmt == AV_PIX_FMT_RGBA64BE) {
+                       s->avctx->pix_fmt == AV_PIX_FMT_RGBA64BE ||
+                       s->avctx->pix_fmt == AV_PIX_FMT_GBRP16BE ||
+                       s->avctx->pix_fmt == AV_PIX_FMT_GBRAP16BE) {
                 for (i = 0; i < s->height; i++) {
                     for (j = soff; j < ssize; j += 2)
                         AV_WB16(dst + j, AV_RB16(dst + j) + AV_RB16(dst + j - soff));
@@ -1394,21 +1322,10 @@
             dst = p->data[plane];
             for (i = 0; i < s->height; i++) {
                 for (j = 0; j < stride; j++)
-                    dst[j] = 255 - dst[j];
+                    dst[j] = (s->avctx->pix_fmt == AV_PIX_FMT_PAL8 ? (1<<s->bpp) - 1 : 255) - dst[j];
                 dst += stride;
             }
         }
-    }
-
-<<<<<<< HEAD
-    if (s->photometric == TIFF_PHOTOMETRIC_WHITE_IS_ZERO) {
-        dst = p->data[plane];
-        for (i = 0; i < s->height; i++) {
-            for (j = 0; j < p->linesize[plane]; j++)
-                dst[j] = (s->avctx->pix_fmt == AV_PIX_FMT_PAL8 ? (1<<s->bpp) - 1 : 255) - dst[j];
-            dst += stride;
-        }
-    }
     }
 
     if (s->planar && s->bppcount > 2) {
@@ -1417,14 +1334,6 @@
         FFSWAP(uint8_t*, p->data[0],     p->data[1]);
         FFSWAP(int,      p->linesize[0], p->linesize[1]);
     }
-=======
-    if (s->planar && s->bppcount > 2) {
-        FFSWAP(uint8_t*, p->data[0],     p->data[2]);
-        FFSWAP(int,      p->linesize[0], p->linesize[2]);
-        FFSWAP(uint8_t*, p->data[0],     p->data[1]);
-        FFSWAP(int,      p->linesize[0], p->linesize[1]);
-    }
->>>>>>> f86f39cb
 
     *got_frame = 1;
 
