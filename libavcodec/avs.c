/*
 * AVS video decoder.
 * Copyright (c) 2006  Aurelien Jacobs <aurel@gnuage.org>
 *
 * This file is part of FFmpeg.
 *
 * FFmpeg is free software; you can redistribute it and/or
 * modify it under the terms of the GNU Lesser General Public
 * License as published by the Free Software Foundation; either
 * version 2.1 of the License, or (at your option) any later version.
 *
 * FFmpeg is distributed in the hope that it will be useful,
 * but WITHOUT ANY WARRANTY; without even the implied warranty of
 * MERCHANTABILITY or FITNESS FOR A PARTICULAR PURPOSE.  See the GNU
 * Lesser General Public License for more details.
 *
 * You should have received a copy of the GNU Lesser General Public
 * License along with FFmpeg; if not, write to the Free Software
 * Foundation, Inc., 51 Franklin Street, Fifth Floor, Boston, MA 02110-1301 USA
 */

#include "avcodec.h"
#include "get_bits.h"


typedef struct {
    AVFrame picture;
} AvsContext;

typedef enum {
    AVS_VIDEO     = 0x01,
    AVS_AUDIO     = 0x02,
    AVS_PALETTE   = 0x03,
    AVS_GAME_DATA = 0x04,
} AvsBlockType;

typedef enum {
    AVS_I_FRAME     = 0x00,
    AVS_P_FRAME_3X3 = 0x01,
    AVS_P_FRAME_2X2 = 0x02,
    AVS_P_FRAME_2X3 = 0x03,
} AvsVideoSubType;


static int
avs_decode_frame(AVCodecContext * avctx,
                 void *data, int *data_size, AVPacket *avpkt)
{
    const uint8_t *buf = avpkt->data;
    const uint8_t *buf_end = avpkt->data + avpkt->size;
    int buf_size = avpkt->size;
    AvsContext *const avs = avctx->priv_data;
    AVFrame *picture = data;
    AVFrame *const p = (AVFrame *) & avs->picture;
    const uint8_t *table, *vect;
    uint8_t *out;
    int i, j, x, y, stride, vect_w = 3, vect_h = 3;
    AvsVideoSubType sub_type;
    AvsBlockType type;
    GetBitContext change_map;

    if (avctx->reget_buffer(avctx, p)) {
        av_log(avctx, AV_LOG_ERROR, "reget_buffer() failed\n");
        return -1;
    }
    p->reference = 3;
    p->pict_type = AV_PICTURE_TYPE_P;
    p->key_frame = 0;

    out = avs->picture.data[0];
    stride = avs->picture.linesize[0];

    if (buf_end - buf < 4)
        return AVERROR_INVALIDDATA;
    sub_type = buf[0];
    type = buf[1];
    buf += 4;

    if (type == AVS_PALETTE) {
        int first, last;
        uint32_t *pal = (uint32_t *) avs->picture.data[1];

        first = AV_RL16(buf);
        last = first + AV_RL16(buf + 2);
        if (first >= 256 || last > 256 || buf_end - buf < 4 + 4 + 3 * (last - first))
            return AVERROR_INVALIDDATA;
        buf += 4;
        for (i=first; i<last; i++, buf+=3) {
            pal[i] = (buf[0] << 18) | (buf[1] << 10) | (buf[2] << 2);
            pal[i] |= 0xFF << 24 | (pal[i] >> 6) & 0x30303;
        }

        sub_type = buf[0];
        type = buf[1];
        buf += 4;
    }

    if (type != AVS_VIDEO)
        return -1;

    switch (sub_type) {
    case AVS_I_FRAME:
        p->pict_type = AV_PICTURE_TYPE_I;
        p->key_frame = 1;
    case AVS_P_FRAME_3X3:
        vect_w = 3;
        vect_h = 3;
        break;

    case AVS_P_FRAME_2X2:
        vect_w = 2;
        vect_h = 2;
        break;

    case AVS_P_FRAME_2X3:
        vect_w = 2;
        vect_h = 3;
        break;

    default:
      return -1;
    }

    if (buf_end - buf < 256 * vect_w * vect_h)
        return AVERROR_INVALIDDATA;
    table = buf + (256 * vect_w * vect_h);
    if (sub_type != AVS_I_FRAME) {
        int map_size = ((318 / vect_w + 7) / 8) * (198 / vect_h);
        if (buf_end - table < map_size)
            return AVERROR_INVALIDDATA;
        init_get_bits(&change_map, table, map_size * 8);
        table += map_size;
    }

    for (y=0; y<198; y+=vect_h) {
        for (x=0; x<318; x+=vect_w) {
            if (sub_type == AVS_I_FRAME || get_bits1(&change_map)) {
                if (buf_end - table < 1)
                    return AVERROR_INVALIDDATA;
                vect = &buf[*table++ * (vect_w * vect_h)];
                for (j=0; j<vect_w; j++) {
                    out[(y + 0) * stride + x + j] = vect[(0 * vect_w) + j];
                    out[(y + 1) * stride + x + j] = vect[(1 * vect_w) + j];
                    if (vect_h == 3)
                        out[(y + 2) * stride + x + j] =
                            vect[(2 * vect_w) + j];
                }
            }
        }
        if (sub_type != AVS_I_FRAME)
            align_get_bits(&change_map);
    }

    *picture = *(AVFrame *) & avs->picture;
    *data_size = sizeof(AVPicture);

    return buf_size;
}

static av_cold int avs_decode_init(AVCodecContext * avctx)
{
    AvsContext *const avs = avctx->priv_data;
    avctx->pix_fmt = PIX_FMT_PAL8;
<<<<<<< HEAD
    avcodec_get_frame_defaults(&avs->picture);
=======
    avcodec_set_dimensions(avctx, 318, 198);
>>>>>>> c5ec1908
    return 0;
}

static av_cold int avs_decode_end(AVCodecContext *avctx)
{
    AvsContext *s = avctx->priv_data;
    if (s->picture.data[0])
        avctx->release_buffer(avctx, &s->picture);
    return 0;
}


AVCodec ff_avs_decoder = {
    .name           = "avs",
    .type           = AVMEDIA_TYPE_VIDEO,
    .id             = CODEC_ID_AVS,
    .priv_data_size = sizeof(AvsContext),
    .init           = avs_decode_init,
    .decode         = avs_decode_frame,
    .close          = avs_decode_end,
    .capabilities   = CODEC_CAP_DR1,
    .long_name = NULL_IF_CONFIG_SMALL("AVS (Audio Video Standard) video"),
};<|MERGE_RESOLUTION|>--- conflicted
+++ resolved
@@ -161,11 +161,8 @@
 {
     AvsContext *const avs = avctx->priv_data;
     avctx->pix_fmt = PIX_FMT_PAL8;
-<<<<<<< HEAD
     avcodec_get_frame_defaults(&avs->picture);
-=======
     avcodec_set_dimensions(avctx, 318, 198);
->>>>>>> c5ec1908
     return 0;
 }
 
