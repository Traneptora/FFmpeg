--- conflicted
+++ resolved
@@ -1018,11 +1018,7 @@
 
     IMCContext *q = avctx->priv_data;
 
-<<<<<<< HEAD
-    LOCAL_ALIGNED_16(uint16_t, buf16, [IMC_BLOCK_SIZE / 2 + FF_INPUT_BUFFER_PADDING_SIZE/2]);
-=======
     LOCAL_ALIGNED_16(uint16_t, buf16, [(IMC_BLOCK_SIZE + FF_INPUT_BUFFER_PADDING_SIZE) / 2]);
->>>>>>> aa3ec219
 
     if (buf_size < IMC_BLOCK_SIZE * avctx->channels) {
         av_log(avctx, AV_LOG_ERROR, "frame too small!\n");
