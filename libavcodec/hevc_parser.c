/*
 * HEVC Annex B format parser
 *
 * Copyright (C) 2012 - 2013 Guillaume Martres
 *
 * This file is part of FFmpeg.
 *
 * FFmpeg is free software; you can redistribute it and/or
 * modify it under the terms of the GNU Lesser General Public
 * License as published by the Free Software Foundation; either
 * version 2.1 of the License, or (at your option) any later version.
 *
 * FFmpeg is distributed in the hope that it will be useful,
 * but WITHOUT ANY WARRANTY; without even the implied warranty of
 * MERCHANTABILITY or FITNESS FOR A PARTICULAR PURPOSE.  See the GNU
 * Lesser General Public License for more details.
 *
 * You should have received a copy of the GNU Lesser General Public
 * License along with FFmpeg; if not, write to the Free Software
 * Foundation, Inc., 51 Franklin Street, Fifth Floor, Boston, MA 02110-1301 USA
 */

#include "libavutil/common.h"

#include "golomb.h"
#include "hevc.h"
#include "hevcdec.h"
#include "h2645_parse.h"
#include "parser.h"

#define START_CODE 0x000001 ///< start_code_prefix_one_3bytes

#define IS_IRAP_NAL(nal) (nal->type >= 16 && nal->type <= 23)

#define ADVANCED_PARSER CONFIG_HEVC_DECODER

typedef struct HEVCParserContext {
    ParseContext pc;

    H2645Packet pkt;
    HEVCParamSets ps;

    int parsed_extradata;

#if ADVANCED_PARSER
    HEVCContext h;
#endif
} HEVCParserContext;

#if !ADVANCED_PARSER
static int hevc_parse_slice_header(AVCodecParserContext *s, H2645NAL *nal,
                                   AVCodecContext *avctx)
{
    HEVCParserContext *ctx = s->priv_data;
    GetBitContext *gb = &nal->gb;

    HEVCPPS *pps;
    HEVCSPS *sps;
    unsigned int pps_id;

    get_bits1(gb);          // first slice in pic
    if (IS_IRAP_NAL(nal))
        get_bits1(gb);      // no output of prior pics

    pps_id = get_ue_golomb_long(gb);
    if (pps_id >= HEVC_MAX_PPS_COUNT || !ctx->ps.pps_list[pps_id]) {
        av_log(avctx, AV_LOG_ERROR, "PPS id out of range: %d\n", pps_id);
        return AVERROR_INVALIDDATA;
    }
    pps = (HEVCPPS*)ctx->ps.pps_list[pps_id]->data;
    sps = (HEVCSPS*)ctx->ps.sps_list[pps->sps_id]->data;

    /* export the stream parameters */
    s->coded_width  = sps->width;
    s->coded_height = sps->height;
    s->width        = sps->output_width;
    s->height       = sps->output_height;
    s->format       = sps->pix_fmt;
    avctx->profile  = sps->ptl.general_ptl.profile_idc;
    avctx->level    = sps->ptl.general_ptl.level_idc;

    /* ignore the rest for now*/

    return 0;
}

static int parse_nal_units(AVCodecParserContext *s, const uint8_t *buf,
                           int buf_size, AVCodecContext *avctx)
{
    HEVCParserContext *ctx = s->priv_data;
    int ret, i;

    ret = ff_h2645_packet_split(&ctx->pkt, buf, buf_size, avctx, 0, 0,
                                AV_CODEC_ID_HEVC, 1);
    if (ret < 0)
        return ret;

    for (i = 0; i < ctx->pkt.nb_nals; i++) {
        H2645NAL *nal = &ctx->pkt.nals[i];

        /* ignore everything except parameter sets and VCL NALUs */
        switch (nal->type) {
<<<<<<< HEAD
        case NAL_VPS: ff_hevc_decode_nal_vps(&nal->gb, avctx, &ctx->ps);    break;
        case NAL_SPS: ff_hevc_decode_nal_sps(&nal->gb, avctx, &ctx->ps, 1); break;
        case NAL_PPS: ff_hevc_decode_nal_pps(&nal->gb, avctx, &ctx->ps);    break;
        case NAL_TRAIL_R:
        case NAL_TRAIL_N:
        case NAL_TSA_N:
        case NAL_TSA_R:
        case NAL_STSA_N:
        case NAL_STSA_R:
        case NAL_BLA_W_LP:
        case NAL_BLA_W_RADL:
        case NAL_BLA_N_LP:
        case NAL_IDR_W_RADL:
        case NAL_IDR_N_LP:
        case NAL_CRA_NUT:
        case NAL_RADL_N:
        case NAL_RADL_R:
        case NAL_RASL_N:
        case NAL_RASL_R:
            if (buf == avctx->extradata) {
                av_log(avctx, AV_LOG_ERROR, "Invalid NAL unit: %d\n", nal->type);
                return AVERROR_INVALIDDATA;
            }
            hevc_parse_slice_header(s, nal, avctx);
            break;
=======
        case HEVC_NAL_VPS: ff_hevc_decode_nal_vps(&nal->gb, avctx, &ctx->ps);    break;
        case HEVC_NAL_SPS: ff_hevc_decode_nal_sps(&nal->gb, avctx, &ctx->ps, 1); break;
        case HEVC_NAL_PPS: ff_hevc_decode_nal_pps(&nal->gb, avctx, &ctx->ps);    break;
        case HEVC_NAL_TRAIL_R:
        case HEVC_NAL_TRAIL_N:
        case HEVC_NAL_TSA_N:
        case HEVC_NAL_TSA_R:
        case HEVC_NAL_STSA_N:
        case HEVC_NAL_STSA_R:
        case HEVC_NAL_BLA_W_LP:
        case HEVC_NAL_BLA_W_RADL:
        case HEVC_NAL_BLA_N_LP:
        case HEVC_NAL_IDR_W_RADL:
        case HEVC_NAL_IDR_N_LP:
        case HEVC_NAL_CRA_NUT:
        case HEVC_NAL_RADL_N:
        case HEVC_NAL_RADL_R:
        case HEVC_NAL_RASL_N:
        case HEVC_NAL_RASL_R: hevc_parse_slice_header(s, nal, avctx); break;
>>>>>>> c359d624
        }
    }

    return 0;
}
#endif

/**
 * Find the end of the current frame in the bitstream.
 * @return the position of the first byte of the next frame, or END_NOT_FOUND
 */
static int hevc_find_frame_end(AVCodecParserContext *s, const uint8_t *buf,
                               int buf_size)
{
    int i;
    ParseContext *pc = s->priv_data;

    for (i = 0; i < buf_size; i++) {
        int nut;

        pc->state64 = (pc->state64 << 8) | buf[i];

        if (((pc->state64 >> 3 * 8) & 0xFFFFFF) != START_CODE)
            continue;

        nut = (pc->state64 >> 2 * 8 + 1) & 0x3F;
        // Beginning of access unit
        if ((nut >= HEVC_NAL_VPS && nut <= HEVC_NAL_AUD) || nut == HEVC_NAL_SEI_PREFIX ||
            (nut >= 41 && nut <= 44) || (nut >= 48 && nut <= 55)) {
            if (pc->frame_start_found) {
                pc->frame_start_found = 0;
                return i - 5;
            }
        } else if (nut <= HEVC_NAL_RASL_R ||
                   (nut >= HEVC_NAL_BLA_W_LP && nut <= HEVC_NAL_CRA_NUT)) {
            int first_slice_segment_in_pic_flag = buf[i] >> 7;
            if (first_slice_segment_in_pic_flag) {
                if (!pc->frame_start_found) {
                    pc->frame_start_found = 1;
<<<<<<< HEAD
=======
                    s->key_frame = nut >= HEVC_NAL_BLA_W_LP && nut <= HEVC_NAL_CRA_NUT;
>>>>>>> c359d624
                } else { // First slice of next frame found
                    pc->frame_start_found = 0;
                    return i - 5;
                }
            }
        }
    }

    return END_NOT_FOUND;
}

#if ADVANCED_PARSER
/**
 * Parse NAL units of found picture and decode some basic information.
 *
 * @param s parser context.
 * @param avctx codec context.
 * @param buf buffer with field/frame data.
 * @param buf_size size of the buffer.
 */
static inline int parse_nal_units(AVCodecParserContext *s, const uint8_t *buf,
                           int buf_size, AVCodecContext *avctx)
{
    HEVCParserContext *ctx = s->priv_data;
    HEVCContext       *h   = &ctx->h;
    GetBitContext      *gb;
    SliceHeader        *sh = &h->sh;
    HEVCParamSets *ps = &h->ps;
    H2645Packet   *pkt = &ctx->pkt;
    const uint8_t *buf_end = buf + buf_size;
    int state = -1, i;
    H2645NAL *nal;
    int is_global = buf == avctx->extradata;

    if (!h->HEVClc)
        h->HEVClc = av_mallocz(sizeof(HEVCLocalContext));
    if (!h->HEVClc)
        return AVERROR(ENOMEM);

    gb = &h->HEVClc->gb;

    /* set some sane default values */
    s->pict_type         = AV_PICTURE_TYPE_I;
    s->key_frame         = 0;
    s->picture_structure = AV_PICTURE_STRUCTURE_UNKNOWN;

    h->avctx = avctx;

    ff_hevc_reset_sei(h);

    if (!buf_size)
        return 0;

    if (pkt->nals_allocated < 1) {
        H2645NAL *tmp = av_realloc_array(pkt->nals, 1, sizeof(*tmp));
        if (!tmp)
            return AVERROR(ENOMEM);
        pkt->nals = tmp;
        memset(pkt->nals, 0, sizeof(*tmp));
        pkt->nals_allocated = 1;
    }

    nal = &pkt->nals[0];

    for (;;) {
        int src_length, consumed;
        int ret;
        int num = 0, den = 0;
        buf = avpriv_find_start_code(buf, buf_end, &state);
        if (--buf + 2 >= buf_end)
            break;
        src_length = buf_end - buf;

        h->nal_unit_type = (*buf >> 1) & 0x3f;
        h->temporal_id   = (*(buf + 1) & 0x07) - 1;
        if (h->nal_unit_type <= NAL_CRA_NUT) {
            // Do not walk the whole buffer just to decode slice segment header
            if (src_length > 20)
                src_length = 20;
        }

        consumed = ff_h2645_extract_rbsp(buf, src_length, nal, 1);
        if (consumed < 0)
            return consumed;

        ret = init_get_bits8(gb, nal->data + 2, nal->size);
        if (ret < 0)
            return ret;

        switch (h->nal_unit_type) {
        case NAL_VPS:
            ff_hevc_decode_nal_vps(gb, avctx, ps);
            break;
        case NAL_SPS:
            ff_hevc_decode_nal_sps(gb, avctx, ps, 1);
            break;
        case NAL_PPS:
            ff_hevc_decode_nal_pps(gb, avctx, ps);
            break;
        case NAL_SEI_PREFIX:
        case NAL_SEI_SUFFIX:
            ff_hevc_decode_nal_sei(h);
            break;
        case NAL_TRAIL_N:
        case NAL_TRAIL_R:
        case NAL_TSA_N:
        case NAL_TSA_R:
        case NAL_STSA_N:
        case NAL_STSA_R:
        case NAL_RADL_N:
        case NAL_RADL_R:
        case NAL_RASL_N:
        case NAL_RASL_R:
        case NAL_BLA_W_LP:
        case NAL_BLA_W_RADL:
        case NAL_BLA_N_LP:
        case NAL_IDR_W_RADL:
        case NAL_IDR_N_LP:
        case NAL_CRA_NUT:

            if (is_global) {
                av_log(avctx, AV_LOG_ERROR, "Invalid NAL unit: %d\n", h->nal_unit_type);
                return AVERROR_INVALIDDATA;
            }

            sh->first_slice_in_pic_flag = get_bits1(gb);
            s->picture_structure = h->picture_struct;
            s->field_order = h->picture_struct;

            if (IS_IRAP(h)) {
                s->key_frame = 1;
                sh->no_output_of_prior_pics_flag = get_bits1(gb);
            }

            sh->pps_id = get_ue_golomb(gb);
            if (sh->pps_id >= MAX_PPS_COUNT || !ps->pps_list[sh->pps_id]) {
                av_log(avctx, AV_LOG_ERROR, "PPS id out of range: %d\n", sh->pps_id);
                return AVERROR_INVALIDDATA;
            }
            ps->pps = (HEVCPPS*)ps->pps_list[sh->pps_id]->data;

            if (ps->pps->sps_id >= MAX_SPS_COUNT || !ps->sps_list[ps->pps->sps_id]) {
                av_log(avctx, AV_LOG_ERROR, "SPS id out of range: %d\n", ps->pps->sps_id);
                return AVERROR_INVALIDDATA;
            }
            if (ps->sps != (HEVCSPS*)ps->sps_list[ps->pps->sps_id]->data) {
                ps->sps = (HEVCSPS*)ps->sps_list[ps->pps->sps_id]->data;
                ps->vps = (HEVCVPS*)ps->vps_list[ps->sps->vps_id]->data;
            }

            s->coded_width  = ps->sps->width;
            s->coded_height = ps->sps->height;
            s->width        = ps->sps->output_width;
            s->height       = ps->sps->output_height;
            s->format       = ps->sps->pix_fmt;
            avctx->profile  = ps->sps->ptl.general_ptl.profile_idc;
            avctx->level    = ps->sps->ptl.general_ptl.level_idc;

            if (ps->vps->vps_timing_info_present_flag) {
                num = ps->vps->vps_num_units_in_tick;
                den = ps->vps->vps_time_scale;
            } else if (ps->sps->vui.vui_timing_info_present_flag) {
                num = ps->sps->vui.vui_num_units_in_tick;
                den = ps->sps->vui.vui_time_scale;
            }

            if (num != 0 && den != 0)
                av_reduce(&avctx->framerate.den, &avctx->framerate.num,
                          num, den, 1 << 30);

            if (!sh->first_slice_in_pic_flag) {
                int slice_address_length;

                if (ps->pps->dependent_slice_segments_enabled_flag)
                    sh->dependent_slice_segment_flag = get_bits1(gb);
                else
                    sh->dependent_slice_segment_flag = 0;

                slice_address_length = av_ceil_log2_c(ps->sps->ctb_width *
                                                      ps->sps->ctb_height);
                sh->slice_segment_addr = get_bitsz(gb, slice_address_length);
                if (sh->slice_segment_addr >= ps->sps->ctb_width * ps->sps->ctb_height) {
                    av_log(avctx, AV_LOG_ERROR, "Invalid slice segment address: %u.\n",
                           sh->slice_segment_addr);
                    return AVERROR_INVALIDDATA;
                }
            } else
                sh->dependent_slice_segment_flag = 0;

            if (sh->dependent_slice_segment_flag)
                break;

            for (i = 0; i < ps->pps->num_extra_slice_header_bits; i++)
                skip_bits(gb, 1); // slice_reserved_undetermined_flag[]

            sh->slice_type = get_ue_golomb(gb);
            if (!(sh->slice_type == I_SLICE || sh->slice_type == P_SLICE ||
                  sh->slice_type == B_SLICE)) {
                av_log(avctx, AV_LOG_ERROR, "Unknown slice type: %d.\n",
                       sh->slice_type);
                return AVERROR_INVALIDDATA;
            }
            s->pict_type = sh->slice_type == B_SLICE ? AV_PICTURE_TYPE_B :
                           sh->slice_type == P_SLICE ? AV_PICTURE_TYPE_P :
                                                       AV_PICTURE_TYPE_I;

            if (ps->pps->output_flag_present_flag)
                sh->pic_output_flag = get_bits1(gb);

            if (ps->sps->separate_colour_plane_flag)
                sh->colour_plane_id = get_bits(gb, 2);

            if (!IS_IDR(h)) {
                sh->pic_order_cnt_lsb = get_bits(gb, ps->sps->log2_max_poc_lsb);
                s->output_picture_number = h->poc = ff_hevc_compute_poc(h, sh->pic_order_cnt_lsb);
            } else
                s->output_picture_number = h->poc = 0;

            if (h->temporal_id == 0 &&
                h->nal_unit_type != NAL_TRAIL_N &&
                h->nal_unit_type != NAL_TSA_N &&
                h->nal_unit_type != NAL_STSA_N &&
                h->nal_unit_type != NAL_RADL_N &&
                h->nal_unit_type != NAL_RASL_N &&
                h->nal_unit_type != NAL_RADL_R &&
                h->nal_unit_type != NAL_RASL_R)
                h->pocTid0 = h->poc;

            return 0; /* no need to evaluate the rest */
        }
        buf += consumed;
    }
    /* didn't find a picture! */
    if (!is_global)
        av_log(h->avctx, AV_LOG_ERROR, "missing picture in access unit\n");
    return -1;
}
#endif

static int hevc_parse(AVCodecParserContext *s,
                      AVCodecContext *avctx,
                      const uint8_t **poutbuf, int *poutbuf_size,
                      const uint8_t *buf, int buf_size)
{
    int next;
    HEVCParserContext *ctx = s->priv_data;
    ParseContext *pc = &ctx->pc;

    if (avctx->extradata && !ctx->parsed_extradata) {
        parse_nal_units(s, avctx->extradata, avctx->extradata_size, avctx);
        ctx->parsed_extradata = 1;
    }

    if (s->flags & PARSER_FLAG_COMPLETE_FRAMES) {
        next = buf_size;
    } else {
        next = hevc_find_frame_end(s, buf, buf_size);
        if (ff_combine_frame(pc, next, &buf, &buf_size) < 0) {
            *poutbuf      = NULL;
            *poutbuf_size = 0;
            return buf_size;
        }
    }

    parse_nal_units(s, buf, buf_size, avctx);

    *poutbuf      = buf;
    *poutbuf_size = buf_size;
    return next;
}

// Split after the parameter sets at the beginning of the stream if they exist.
static int hevc_split(AVCodecContext *avctx, const uint8_t *buf, int buf_size)
{
    const uint8_t *ptr = buf, *end = buf + buf_size;
    uint32_t state = -1;
<<<<<<< HEAD
    int has_vps = 0;
    int has_sps = 0;
    int has_pps = 0;
    int nut;

    while (ptr < end) {
        ptr = avpriv_find_start_code(ptr, end, &state);
        if ((state >> 8) != START_CODE)
            break;
        nut = (state >> 1) & 0x3F;
        if (nut == NAL_VPS)
            has_vps = 1;
        else if (nut == NAL_SPS)
            has_sps = 1;
        else if (nut == NAL_PPS)
            has_pps = 1;
        else if ((nut != NAL_SEI_PREFIX || has_pps) &&
                  nut != NAL_AUD) {
            if (has_vps && has_sps) {
                while (ptr - 4 > buf && ptr[-5] == 0)
                    ptr--;
                return ptr - 4 - buf;
            }
=======
    int has_ps = 0;

    for (i = 0; i < buf_size; i++) {
        state = (state << 8) | buf[i];
        if (((state >> 8) & 0xFFFFFF) == START_CODE) {
            int nut = (state >> 1) & 0x3F;
            if (nut >= HEVC_NAL_VPS && nut <= HEVC_NAL_PPS)
                has_ps = 1;
            else if (has_ps)
                return i - 3;
            else // no parameter set at the beginning of the stream
                return 0;
>>>>>>> c359d624
        }
    }
    return 0;
}

static void hevc_parser_close(AVCodecParserContext *s)
{
    HEVCParserContext *ctx = s->priv_data;
    int i;

#if ADVANCED_PARSER
    HEVCContext  *h  = &ctx->h;

    for (i = 0; i < FF_ARRAY_ELEMS(h->ps.vps_list); i++)
        av_buffer_unref(&h->ps.vps_list[i]);
    for (i = 0; i < FF_ARRAY_ELEMS(h->ps.sps_list); i++)
        av_buffer_unref(&h->ps.sps_list[i]);
    for (i = 0; i < FF_ARRAY_ELEMS(h->ps.pps_list); i++)
        av_buffer_unref(&h->ps.pps_list[i]);

    h->ps.sps = NULL;

    av_freep(&h->HEVClc);
#endif

    for (i = 0; i < FF_ARRAY_ELEMS(ctx->ps.vps_list); i++)
        av_buffer_unref(&ctx->ps.vps_list[i]);
    for (i = 0; i < FF_ARRAY_ELEMS(ctx->ps.sps_list); i++)
        av_buffer_unref(&ctx->ps.sps_list[i]);
    for (i = 0; i < FF_ARRAY_ELEMS(ctx->ps.pps_list); i++)
        av_buffer_unref(&ctx->ps.pps_list[i]);

    ctx->ps.sps = NULL;

    ff_h2645_packet_uninit(&ctx->pkt);

    av_freep(&ctx->pc.buffer);
}

AVCodecParser ff_hevc_parser = {
    .codec_ids      = { AV_CODEC_ID_HEVC },
    .priv_data_size = sizeof(HEVCParserContext),
    .parser_parse   = hevc_parse,
    .parser_close   = hevc_parser_close,
    .split          = hevc_split,
};<|MERGE_RESOLUTION|>--- conflicted
+++ resolved
@@ -100,33 +100,6 @@
 
         /* ignore everything except parameter sets and VCL NALUs */
         switch (nal->type) {
-<<<<<<< HEAD
-        case NAL_VPS: ff_hevc_decode_nal_vps(&nal->gb, avctx, &ctx->ps);    break;
-        case NAL_SPS: ff_hevc_decode_nal_sps(&nal->gb, avctx, &ctx->ps, 1); break;
-        case NAL_PPS: ff_hevc_decode_nal_pps(&nal->gb, avctx, &ctx->ps);    break;
-        case NAL_TRAIL_R:
-        case NAL_TRAIL_N:
-        case NAL_TSA_N:
-        case NAL_TSA_R:
-        case NAL_STSA_N:
-        case NAL_STSA_R:
-        case NAL_BLA_W_LP:
-        case NAL_BLA_W_RADL:
-        case NAL_BLA_N_LP:
-        case NAL_IDR_W_RADL:
-        case NAL_IDR_N_LP:
-        case NAL_CRA_NUT:
-        case NAL_RADL_N:
-        case NAL_RADL_R:
-        case NAL_RASL_N:
-        case NAL_RASL_R:
-            if (buf == avctx->extradata) {
-                av_log(avctx, AV_LOG_ERROR, "Invalid NAL unit: %d\n", nal->type);
-                return AVERROR_INVALIDDATA;
-            }
-            hevc_parse_slice_header(s, nal, avctx);
-            break;
-=======
         case HEVC_NAL_VPS: ff_hevc_decode_nal_vps(&nal->gb, avctx, &ctx->ps);    break;
         case HEVC_NAL_SPS: ff_hevc_decode_nal_sps(&nal->gb, avctx, &ctx->ps, 1); break;
         case HEVC_NAL_PPS: ff_hevc_decode_nal_pps(&nal->gb, avctx, &ctx->ps);    break;
@@ -145,8 +118,13 @@
         case HEVC_NAL_RADL_N:
         case HEVC_NAL_RADL_R:
         case HEVC_NAL_RASL_N:
-        case HEVC_NAL_RASL_R: hevc_parse_slice_header(s, nal, avctx); break;
->>>>>>> c359d624
+        case HEVC_NAL_RASL_R:
+            if (buf == avctx->extradata) {
+                av_log(avctx, AV_LOG_ERROR, "Invalid NAL unit: %d\n", nal->type);
+                return AVERROR_INVALIDDATA;
+            }
+            hevc_parse_slice_header(s, nal, avctx);
+            break;
         }
     }
 
@@ -186,10 +164,6 @@
             if (first_slice_segment_in_pic_flag) {
                 if (!pc->frame_start_found) {
                     pc->frame_start_found = 1;
-<<<<<<< HEAD
-=======
-                    s->key_frame = nut >= HEVC_NAL_BLA_W_LP && nut <= HEVC_NAL_CRA_NUT;
->>>>>>> c359d624
                 } else { // First slice of next frame found
                     pc->frame_start_found = 0;
                     return i - 5;
@@ -265,7 +239,7 @@
 
         h->nal_unit_type = (*buf >> 1) & 0x3f;
         h->temporal_id   = (*(buf + 1) & 0x07) - 1;
-        if (h->nal_unit_type <= NAL_CRA_NUT) {
+        if (h->nal_unit_type <= HEVC_NAL_CRA_NUT) {
             // Do not walk the whole buffer just to decode slice segment header
             if (src_length > 20)
                 src_length = 20;
@@ -280,35 +254,35 @@
             return ret;
 
         switch (h->nal_unit_type) {
-        case NAL_VPS:
+        case HEVC_NAL_VPS:
             ff_hevc_decode_nal_vps(gb, avctx, ps);
             break;
-        case NAL_SPS:
+        case HEVC_NAL_SPS:
             ff_hevc_decode_nal_sps(gb, avctx, ps, 1);
             break;
-        case NAL_PPS:
+        case HEVC_NAL_PPS:
             ff_hevc_decode_nal_pps(gb, avctx, ps);
             break;
-        case NAL_SEI_PREFIX:
-        case NAL_SEI_SUFFIX:
+        case HEVC_NAL_SEI_PREFIX:
+        case HEVC_NAL_SEI_SUFFIX:
             ff_hevc_decode_nal_sei(h);
             break;
-        case NAL_TRAIL_N:
-        case NAL_TRAIL_R:
-        case NAL_TSA_N:
-        case NAL_TSA_R:
-        case NAL_STSA_N:
-        case NAL_STSA_R:
-        case NAL_RADL_N:
-        case NAL_RADL_R:
-        case NAL_RASL_N:
-        case NAL_RASL_R:
-        case NAL_BLA_W_LP:
-        case NAL_BLA_W_RADL:
-        case NAL_BLA_N_LP:
-        case NAL_IDR_W_RADL:
-        case NAL_IDR_N_LP:
-        case NAL_CRA_NUT:
+        case HEVC_NAL_TRAIL_N:
+        case HEVC_NAL_TRAIL_R:
+        case HEVC_NAL_TSA_N:
+        case HEVC_NAL_TSA_R:
+        case HEVC_NAL_STSA_N:
+        case HEVC_NAL_STSA_R:
+        case HEVC_NAL_RADL_N:
+        case HEVC_NAL_RADL_R:
+        case HEVC_NAL_RASL_N:
+        case HEVC_NAL_RASL_R:
+        case HEVC_NAL_BLA_W_LP:
+        case HEVC_NAL_BLA_W_RADL:
+        case HEVC_NAL_BLA_N_LP:
+        case HEVC_NAL_IDR_W_RADL:
+        case HEVC_NAL_IDR_N_LP:
+        case HEVC_NAL_CRA_NUT:
 
             if (is_global) {
                 av_log(avctx, AV_LOG_ERROR, "Invalid NAL unit: %d\n", h->nal_unit_type);
@@ -325,13 +299,13 @@
             }
 
             sh->pps_id = get_ue_golomb(gb);
-            if (sh->pps_id >= MAX_PPS_COUNT || !ps->pps_list[sh->pps_id]) {
+            if (sh->pps_id >= HEVC_MAX_PPS_COUNT || !ps->pps_list[sh->pps_id]) {
                 av_log(avctx, AV_LOG_ERROR, "PPS id out of range: %d\n", sh->pps_id);
                 return AVERROR_INVALIDDATA;
             }
             ps->pps = (HEVCPPS*)ps->pps_list[sh->pps_id]->data;
 
-            if (ps->pps->sps_id >= MAX_SPS_COUNT || !ps->sps_list[ps->pps->sps_id]) {
+            if (ps->pps->sps_id >= HEVC_MAX_SPS_COUNT || !ps->sps_list[ps->pps->sps_id]) {
                 av_log(avctx, AV_LOG_ERROR, "SPS id out of range: %d\n", ps->pps->sps_id);
                 return AVERROR_INVALIDDATA;
             }
@@ -409,13 +383,13 @@
                 s->output_picture_number = h->poc = 0;
 
             if (h->temporal_id == 0 &&
-                h->nal_unit_type != NAL_TRAIL_N &&
-                h->nal_unit_type != NAL_TSA_N &&
-                h->nal_unit_type != NAL_STSA_N &&
-                h->nal_unit_type != NAL_RADL_N &&
-                h->nal_unit_type != NAL_RASL_N &&
-                h->nal_unit_type != NAL_RADL_R &&
-                h->nal_unit_type != NAL_RASL_R)
+                h->nal_unit_type != HEVC_NAL_TRAIL_N &&
+                h->nal_unit_type != HEVC_NAL_TSA_N &&
+                h->nal_unit_type != HEVC_NAL_STSA_N &&
+                h->nal_unit_type != HEVC_NAL_RADL_N &&
+                h->nal_unit_type != HEVC_NAL_RASL_N &&
+                h->nal_unit_type != HEVC_NAL_RADL_R &&
+                h->nal_unit_type != HEVC_NAL_RASL_R)
                 h->pocTid0 = h->poc;
 
             return 0; /* no need to evaluate the rest */
@@ -466,7 +440,6 @@
 {
     const uint8_t *ptr = buf, *end = buf + buf_size;
     uint32_t state = -1;
-<<<<<<< HEAD
     int has_vps = 0;
     int has_sps = 0;
     int has_pps = 0;
@@ -477,33 +450,19 @@
         if ((state >> 8) != START_CODE)
             break;
         nut = (state >> 1) & 0x3F;
-        if (nut == NAL_VPS)
+        if (nut == HEVC_NAL_VPS)
             has_vps = 1;
-        else if (nut == NAL_SPS)
+        else if (nut == HEVC_NAL_SPS)
             has_sps = 1;
-        else if (nut == NAL_PPS)
+        else if (nut == HEVC_NAL_PPS)
             has_pps = 1;
-        else if ((nut != NAL_SEI_PREFIX || has_pps) &&
-                  nut != NAL_AUD) {
+        else if ((nut != HEVC_NAL_SEI_PREFIX || has_pps) &&
+                  nut != HEVC_NAL_AUD) {
             if (has_vps && has_sps) {
                 while (ptr - 4 > buf && ptr[-5] == 0)
                     ptr--;
                 return ptr - 4 - buf;
             }
-=======
-    int has_ps = 0;
-
-    for (i = 0; i < buf_size; i++) {
-        state = (state << 8) | buf[i];
-        if (((state >> 8) & 0xFFFFFF) == START_CODE) {
-            int nut = (state >> 1) & 0x3F;
-            if (nut >= HEVC_NAL_VPS && nut <= HEVC_NAL_PPS)
-                has_ps = 1;
-            else if (has_ps)
-                return i - 3;
-            else // no parameter set at the beginning of the stream
-                return 0;
->>>>>>> c359d624
         }
     }
     return 0;
