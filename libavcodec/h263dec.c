--- conflicted
+++ resolved
@@ -125,15 +125,11 @@
     }
     s->codec_id    = avctx->codec->id;
 
-<<<<<<< HEAD
     if (avctx->codec_tag == AV_RL32("L263") || avctx->codec_tag == AV_RL32("S263"))
         if (avctx->extradata_size == 56 && avctx->extradata[0] == 1)
             s->ehc_mode = 1;
 
-    /* for h263, we allocate the images after having read the header */
-=======
     /* for H.263, we allocate the images after having read the header */
->>>>>>> 41ed7ab4
     if (avctx->codec->id != AV_CODEC_ID_H263 &&
         avctx->codec->id != AV_CODEC_ID_H263P &&
         avctx->codec->id != AV_CODEC_ID_MPEG4) {
