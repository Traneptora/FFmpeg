/*
 * Vidvox Hap
 * Copyright (C) 2015 Vittorio Giovara <vittorio.giovara@gmail.com>
 * Copyright (C) 2015 Tom Butterworth <bangnoise@gmail.com>
 *
 * This file is part of FFmpeg.
 *
 * FFmpeg is free software; you can redistribute it and/or
 * modify it under the terms of the GNU Lesser General Public
 * License as published by the Free Software Foundation; either
 * version 2.1 of the License, or (at your option) any later version.
 *
 * FFmpeg is distributed in the hope that it will be useful,
 * but WITHOUT ANY WARRANTY; without even the implied warranty of
 * MERCHANTABILITY or FITNESS FOR A PARTICULAR PURPOSE.  See the GNU
 * Lesser General Public License for more details.
 *
 * You should have received a copy of the GNU Lesser General Public
 * License along with FFmpeg; if not, write to the Free Software
 * Foundation, Inc., 51 Franklin Street, Fifth Floor, Boston, MA 02110-1301 USA
 */

#ifndef AVCODEC_HAP_H
#define AVCODEC_HAP_H

#include <stdint.h>

#include "libavutil/opt.h"

#include "bytestream.h"
#include "texturedsp.h"

enum HapTextureFormat {
    HAP_FMT_RGBDXT1   = 0x0B,
    HAP_FMT_RGBADXT5  = 0x0E,
    HAP_FMT_YCOCGDXT5 = 0x0F,
};

enum HapCompressor {
    HAP_COMP_NONE    = 0xA0,
    HAP_COMP_SNAPPY  = 0xB0,
    HAP_COMP_COMPLEX = 0xC0,
};

enum HapSectionType {
    HAP_ST_DECODE_INSTRUCTIONS = 0x01,
    HAP_ST_COMPRESSOR_TABLE    = 0x02,
    HAP_ST_SIZE_TABLE          = 0x03,
    HAP_ST_OFFSET_TABLE        = 0x04,
};

typedef struct HapChunk {
    enum HapCompressor compressor;
    int compressed_offset;
    size_t compressed_size;
    int uncompressed_offset;
    size_t uncompressed_size;
} HapChunk;

typedef struct HapContext {
    AVClass *class;

    TextureDSPContext dxtc;
    GetByteContext gbc;

    enum HapTextureFormat opt_tex_fmt; /* Texture type (encoder only) */
    int opt_chunk_count; /* User-requested chunk count (encoder only) */

    int chunk_count;
    HapChunk *chunks;
    int *chunk_results;      /* Results from threaded operations */

    int tex_rat;             /* Compression ratio */
    const uint8_t *tex_data; /* Compressed texture */
    uint8_t *tex_buf;        /* Buffer for compressed texture */
    size_t tex_size;         /* Size of the compressed texture */

    size_t max_snappy;       /* Maximum compressed size for snappy buffer */

    int slice_count;         /* Number of slices for threaded operations */

    /* Pointer to the selected compress or decompress function */
    int (*tex_fun)(uint8_t *dst, ptrdiff_t stride, const uint8_t *block);
} HapContext;

/*
 * Set the number of chunks in the frame. Returns 0 on success or an error if:
 * - first_in_frame is 0 and the number of chunks has changed
 * - any other error occurs
 */
int ff_hap_set_chunk_count(HapContext *ctx, int count, int first_in_frame);
<<<<<<< HEAD
=======

>>>>>>> 3ee21785
/*
 * Free resources associated with the context
 */
av_cold void ff_hap_free_context(HapContext *ctx);

#endif /* AVCODEC_HAP_H */<|MERGE_RESOLUTION|>--- conflicted
+++ resolved
@@ -89,10 +89,7 @@
  * - any other error occurs
  */
 int ff_hap_set_chunk_count(HapContext *ctx, int count, int first_in_frame);
-<<<<<<< HEAD
-=======
 
->>>>>>> 3ee21785
 /*
  * Free resources associated with the context
  */
