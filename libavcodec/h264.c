/*
 * H.26L/H.264/AVC/JVT/14496-10/... decoder
 * Copyright (c) 2003 Michael Niedermayer <michaelni@gmx.at>
 *
 * This file is part of FFmpeg.
 *
 * FFmpeg is free software; you can redistribute it and/or
 * modify it under the terms of the GNU Lesser General Public
 * License as published by the Free Software Foundation; either
 * version 2.1 of the License, or (at your option) any later version.
 *
 * FFmpeg is distributed in the hope that it will be useful,
 * but WITHOUT ANY WARRANTY; without even the implied warranty of
 * MERCHANTABILITY or FITNESS FOR A PARTICULAR PURPOSE.  See the GNU
 * Lesser General Public License for more details.
 *
 * You should have received a copy of the GNU Lesser General Public
 * License along with FFmpeg; if not, write to the Free Software
 * Foundation, Inc., 51 Franklin Street, Fifth Floor, Boston, MA 02110-1301 USA
 */

/**
 * @file
 * H.264 / AVC / MPEG4 part10 codec.
 * @author Michael Niedermayer <michaelni@gmx.at>
 */

#include "libavutil/imgutils.h"
#include "internal.h"
#include "dsputil.h"
#include "avcodec.h"
#include "mpegvideo.h"
#include "h264.h"
#include "h264data.h"
#include "h264_mvpred.h"
#include "golomb.h"
#include "mathops.h"
#include "rectangle.h"
#include "thread.h"
#include "vdpau_internal.h"
#include "libavutil/avassert.h"

#include "cabac.h"

//#undef NDEBUG
#include <assert.h>

static const uint8_t rem6[QP_MAX_NUM+1]={
0, 1, 2, 3, 4, 5, 0, 1, 2, 3, 4, 5, 0, 1, 2, 3, 4, 5, 0, 1, 2, 3, 4, 5, 0, 1, 2, 3, 4, 5, 0, 1, 2, 3, 4, 5, 0, 1, 2, 3, 4, 5, 0, 1, 2, 3, 4, 5, 0, 1, 2, 3, 4, 5, 0, 1, 2, 3, 4, 5, 0, 1, 2, 3,
};

static const uint8_t div6[QP_MAX_NUM+1]={
0, 0, 0, 0, 0, 0, 1, 1, 1, 1, 1, 1, 2, 2, 2, 2, 2, 2, 3, 3, 3, 3, 3, 3, 4, 4, 4, 4, 4, 4, 5, 5, 5, 5, 5, 5, 6, 6, 6, 6, 6, 6, 7, 7, 7, 7, 7, 7, 8, 8, 8, 8, 8, 8, 9, 9, 9, 9, 9, 9,10,10,10,10,
};

static const enum PixelFormat hwaccel_pixfmt_list_h264_jpeg_420[] = {
    PIX_FMT_DXVA2_VLD,
    PIX_FMT_VAAPI_VLD,
    PIX_FMT_YUVJ420P,
    PIX_FMT_NONE
};

/**
 * checks if the top & left blocks are available if needed & changes the dc mode so it only uses the available blocks.
 */
int ff_h264_check_intra4x4_pred_mode(H264Context *h){
    MpegEncContext * const s = &h->s;
    static const int8_t top [12]= {-1, 0,LEFT_DC_PRED,-1,-1,-1,-1,-1, 0};
    static const int8_t left[12]= { 0,-1, TOP_DC_PRED, 0,-1,-1,-1, 0,-1,DC_128_PRED};
    int i;

    if(!(h->top_samples_available&0x8000)){
        for(i=0; i<4; i++){
            int status= top[ h->intra4x4_pred_mode_cache[scan8[0] + i] ];
            if(status<0){
                av_log(h->s.avctx, AV_LOG_ERROR, "top block unavailable for requested intra4x4 mode %d at %d %d\n", status, s->mb_x, s->mb_y);
                return -1;
            } else if(status){
                h->intra4x4_pred_mode_cache[scan8[0] + i]= status;
            }
        }
    }

    if((h->left_samples_available&0x8888)!=0x8888){
        static const int mask[4]={0x8000,0x2000,0x80,0x20};
        for(i=0; i<4; i++){
            if(!(h->left_samples_available&mask[i])){
                int status= left[ h->intra4x4_pred_mode_cache[scan8[0] + 8*i] ];
                if(status<0){
                    av_log(h->s.avctx, AV_LOG_ERROR, "left block unavailable for requested intra4x4 mode %d at %d %d\n", status, s->mb_x, s->mb_y);
                    return -1;
                } else if(status){
                    h->intra4x4_pred_mode_cache[scan8[0] + 8*i]= status;
                }
            }
        }
    }

    return 0;
} //FIXME cleanup like check_intra_pred_mode

static int check_intra_pred_mode(H264Context *h, int mode, int is_chroma){
    MpegEncContext * const s = &h->s;
    static const int8_t top [7]= {LEFT_DC_PRED8x8, 1,-1,-1};
    static const int8_t left[7]= { TOP_DC_PRED8x8,-1, 2,-1,DC_128_PRED8x8};

    if(mode > 6U) {
        av_log(h->s.avctx, AV_LOG_ERROR, "out of range intra chroma pred mode at %d %d\n", s->mb_x, s->mb_y);
        return -1;
    }

    if(!(h->top_samples_available&0x8000)){
        mode= top[ mode ];
        if(mode<0){
            av_log(h->s.avctx, AV_LOG_ERROR, "top block unavailable for requested intra mode at %d %d\n", s->mb_x, s->mb_y);
            return -1;
        }
    }

    if((h->left_samples_available&0x8080) != 0x8080){
        mode= left[ mode ];
        if(is_chroma && (h->left_samples_available&0x8080)){ //mad cow disease mode, aka MBAFF + constrained_intra_pred
            mode= ALZHEIMER_DC_L0T_PRED8x8 + (!(h->left_samples_available&0x8000)) + 2*(mode == DC_128_PRED8x8);
        }
        if(mode<0){
            av_log(h->s.avctx, AV_LOG_ERROR, "left block unavailable for requested intra mode at %d %d\n", s->mb_x, s->mb_y);
            return -1;
        }
    }

    return mode;
}

/**
 * checks if the top & left blocks are available if needed & changes the dc mode so it only uses the available blocks.
 */
int ff_h264_check_intra16x16_pred_mode(H264Context *h, int mode)
{
    return check_intra_pred_mode(h, mode, 0);
}

/**
 * checks if the top & left blocks are available if needed & changes the dc mode so it only uses the available blocks.
 */
int ff_h264_check_intra_chroma_pred_mode(H264Context *h, int mode)
{
    return check_intra_pred_mode(h, mode, 1);
}


const uint8_t *ff_h264_decode_nal(H264Context *h, const uint8_t *src, int *dst_length, int *consumed, int length){
    int i, si, di;
    uint8_t *dst;
    int bufidx;

//    src[0]&0x80;                //forbidden bit
    h->nal_ref_idc= src[0]>>5;
    h->nal_unit_type= src[0]&0x1F;

    src++; length--;

#if HAVE_FAST_UNALIGNED
# if HAVE_FAST_64BIT
#   define RS 7
    for(i=0; i+1<length; i+=9){
        if(!((~AV_RN64A(src+i) & (AV_RN64A(src+i) - 0x0100010001000101ULL)) & 0x8000800080008080ULL))
# else
#   define RS 3
    for(i=0; i+1<length; i+=5){
        if(!((~AV_RN32A(src+i) & (AV_RN32A(src+i) - 0x01000101U)) & 0x80008080U))
# endif
            continue;
        if(i>0 && !src[i]) i--;
        while(src[i]) i++;
#else
#   define RS 0
    for(i=0; i+1<length; i+=2){
        if(src[i]) continue;
        if(i>0 && src[i-1]==0) i--;
#endif
        if(i+2<length && src[i+1]==0 && src[i+2]<=3){
            if(src[i+2]!=3){
                /* startcode, so we must be past the end */
                length=i;
            }
            break;
        }
        i-= RS;
    }

    bufidx = h->nal_unit_type == NAL_DPC ? 1 : 0; // use second escape buffer for inter data
    si=h->rbsp_buffer_size[bufidx];
    av_fast_malloc(&h->rbsp_buffer[bufidx], &h->rbsp_buffer_size[bufidx], length+FF_INPUT_BUFFER_PADDING_SIZE+MAX_MBPAIR_SIZE);
    dst= h->rbsp_buffer[bufidx];
    if(si != h->rbsp_buffer_size[bufidx])
        memset(dst + length, 0, FF_INPUT_BUFFER_PADDING_SIZE+MAX_MBPAIR_SIZE);

    if (dst == NULL){
        return NULL;
    }

    if(i>=length-1){ //no escaped 0
        *dst_length= length;
        *consumed= length+1; //+1 for the header
        if(h->s.avctx->flags2 & CODEC_FLAG2_FAST){
            return src;
        }else{
            memcpy(dst, src, length);
            return dst;
        }
    }

//printf("decoding esc\n");
    memcpy(dst, src, i);
    si=di=i;
    while(si+2<length){
        //remove escapes (very rare 1:2^22)
        if(src[si+2]>3){
            dst[di++]= src[si++];
            dst[di++]= src[si++];
        }else if(src[si]==0 && src[si+1]==0){
            if(src[si+2]==3){ //escape
                dst[di++]= 0;
                dst[di++]= 0;
                si+=3;
                continue;
            }else //next start code
                goto nsc;
        }

        dst[di++]= src[si++];
    }
    while(si<length)
        dst[di++]= src[si++];
nsc:

    memset(dst+di, 0, FF_INPUT_BUFFER_PADDING_SIZE);

    *dst_length= di;
    *consumed= si + 1;//+1 for the header
//FIXME store exact number of bits in the getbitcontext (it is needed for decoding)
    return dst;
}

/**
 * Identify the exact end of the bitstream
 * @return the length of the trailing, or 0 if damaged
 */
static int ff_h264_decode_rbsp_trailing(H264Context *h, const uint8_t *src){
    int v= *src;
    int r;

    tprintf(h->s.avctx, "rbsp trailing %X\n", v);

    for(r=1; r<9; r++){
        if(v&1) return r;
        v>>=1;
    }
    return 0;
}

static inline int get_lowest_part_list_y(H264Context *h, Picture *pic, int n, int height,
                                 int y_offset, int list){
    int raw_my= h->mv_cache[list][ scan8[n] ][1];
    int filter_height= (raw_my&3) ? 2 : 0;
    int full_my= (raw_my>>2) + y_offset;
    int top = full_my - filter_height, bottom = full_my + height + filter_height;

    return FFMAX(abs(top), bottom);
}

static inline void get_lowest_part_y(H264Context *h, int refs[2][48], int n, int height,
                               int y_offset, int list0, int list1, int *nrefs){
    MpegEncContext * const s = &h->s;
    int my;

    y_offset += 16*(s->mb_y >> MB_FIELD);

    if(list0){
        int ref_n = h->ref_cache[0][ scan8[n] ];
        Picture *ref= &h->ref_list[0][ref_n];

        // Error resilience puts the current picture in the ref list.
        // Don't try to wait on these as it will cause a deadlock.
        // Fields can wait on each other, though.
        if (ref->f.thread_opaque != s->current_picture.f.thread_opaque ||
           (ref->f.reference & 3) != s->picture_structure) {
            my = get_lowest_part_list_y(h, ref, n, height, y_offset, 0);
            if (refs[0][ref_n] < 0) nrefs[0] += 1;
            refs[0][ref_n] = FFMAX(refs[0][ref_n], my);
        }
    }

    if(list1){
        int ref_n = h->ref_cache[1][ scan8[n] ];
        Picture *ref= &h->ref_list[1][ref_n];

        if (ref->f.thread_opaque != s->current_picture.f.thread_opaque ||
           (ref->f.reference & 3) != s->picture_structure) {
            my = get_lowest_part_list_y(h, ref, n, height, y_offset, 1);
            if (refs[1][ref_n] < 0) nrefs[1] += 1;
            refs[1][ref_n] = FFMAX(refs[1][ref_n], my);
        }
    }
}

/**
 * Wait until all reference frames are available for MC operations.
 *
 * @param h the H264 context
 */
static void await_references(H264Context *h){
    MpegEncContext * const s = &h->s;
    const int mb_xy= h->mb_xy;
    const int mb_type = s->current_picture.f.mb_type[mb_xy];
    int refs[2][48];
    int nrefs[2] = {0};
    int ref, list;

    memset(refs, -1, sizeof(refs));

    if(IS_16X16(mb_type)){
        get_lowest_part_y(h, refs, 0, 16, 0,
                  IS_DIR(mb_type, 0, 0), IS_DIR(mb_type, 0, 1), nrefs);
    }else if(IS_16X8(mb_type)){
        get_lowest_part_y(h, refs, 0, 8, 0,
                  IS_DIR(mb_type, 0, 0), IS_DIR(mb_type, 0, 1), nrefs);
        get_lowest_part_y(h, refs, 8, 8, 8,
                  IS_DIR(mb_type, 1, 0), IS_DIR(mb_type, 1, 1), nrefs);
    }else if(IS_8X16(mb_type)){
        get_lowest_part_y(h, refs, 0, 16, 0,
                  IS_DIR(mb_type, 0, 0), IS_DIR(mb_type, 0, 1), nrefs);
        get_lowest_part_y(h, refs, 4, 16, 0,
                  IS_DIR(mb_type, 1, 0), IS_DIR(mb_type, 1, 1), nrefs);
    }else{
        int i;

        assert(IS_8X8(mb_type));

        for(i=0; i<4; i++){
            const int sub_mb_type= h->sub_mb_type[i];
            const int n= 4*i;
            int y_offset= (i&2)<<2;

            if(IS_SUB_8X8(sub_mb_type)){
                get_lowest_part_y(h, refs, n  , 8, y_offset,
                          IS_DIR(sub_mb_type, 0, 0), IS_DIR(sub_mb_type, 0, 1), nrefs);
            }else if(IS_SUB_8X4(sub_mb_type)){
                get_lowest_part_y(h, refs, n  , 4, y_offset,
                          IS_DIR(sub_mb_type, 0, 0), IS_DIR(sub_mb_type, 0, 1), nrefs);
                get_lowest_part_y(h, refs, n+2, 4, y_offset+4,
                          IS_DIR(sub_mb_type, 0, 0), IS_DIR(sub_mb_type, 0, 1), nrefs);
            }else if(IS_SUB_4X8(sub_mb_type)){
                get_lowest_part_y(h, refs, n  , 8, y_offset,
                          IS_DIR(sub_mb_type, 0, 0), IS_DIR(sub_mb_type, 0, 1), nrefs);
                get_lowest_part_y(h, refs, n+1, 8, y_offset,
                          IS_DIR(sub_mb_type, 0, 0), IS_DIR(sub_mb_type, 0, 1), nrefs);
            }else{
                int j;
                assert(IS_SUB_4X4(sub_mb_type));
                for(j=0; j<4; j++){
                    int sub_y_offset= y_offset + 2*(j&2);
                    get_lowest_part_y(h, refs, n+j, 4, sub_y_offset,
                              IS_DIR(sub_mb_type, 0, 0), IS_DIR(sub_mb_type, 0, 1), nrefs);
                }
            }
        }
    }

    for(list=h->list_count-1; list>=0; list--){
        for(ref=0; ref<48 && nrefs[list]; ref++){
            int row = refs[list][ref];
            if(row >= 0){
                Picture *ref_pic = &h->ref_list[list][ref];
                int ref_field = ref_pic->f.reference - 1;
                int ref_field_picture = ref_pic->field_picture;
                int pic_height = 16*s->mb_height >> ref_field_picture;

                row <<= MB_MBAFF;
                nrefs[list]--;

                if(!FIELD_PICTURE && ref_field_picture){ // frame referencing two fields
                    ff_thread_await_progress((AVFrame*)ref_pic, FFMIN((row >> 1) - !(row&1), pic_height-1), 1);
                    ff_thread_await_progress((AVFrame*)ref_pic, FFMIN((row >> 1)           , pic_height-1), 0);
                }else if(FIELD_PICTURE && !ref_field_picture){ // field referencing one field of a frame
                    ff_thread_await_progress((AVFrame*)ref_pic, FFMIN(row*2 + ref_field    , pic_height-1), 0);
                }else if(FIELD_PICTURE){
                    ff_thread_await_progress((AVFrame*)ref_pic, FFMIN(row, pic_height-1), ref_field);
                }else{
                    ff_thread_await_progress((AVFrame*)ref_pic, FFMIN(row, pic_height-1), 0);
                }
            }
        }
    }
}

#if 0
/**
 * DCT transforms the 16 dc values.
 * @param qp quantization parameter ??? FIXME
 */
static void h264_luma_dc_dct_c(DCTELEM *block/*, int qp*/){
//    const int qmul= dequant_coeff[qp][0];
    int i;
    int temp[16]; //FIXME check if this is a good idea
    static const int x_offset[4]={0, 1*stride, 4* stride,  5*stride};
    static const int y_offset[4]={0, 2*stride, 8* stride, 10*stride};

    for(i=0; i<4; i++){
        const int offset= y_offset[i];
        const int z0= block[offset+stride*0] + block[offset+stride*4];
        const int z1= block[offset+stride*0] - block[offset+stride*4];
        const int z2= block[offset+stride*1] - block[offset+stride*5];
        const int z3= block[offset+stride*1] + block[offset+stride*5];

        temp[4*i+0]= z0+z3;
        temp[4*i+1]= z1+z2;
        temp[4*i+2]= z1-z2;
        temp[4*i+3]= z0-z3;
    }

    for(i=0; i<4; i++){
        const int offset= x_offset[i];
        const int z0= temp[4*0+i] + temp[4*2+i];
        const int z1= temp[4*0+i] - temp[4*2+i];
        const int z2= temp[4*1+i] - temp[4*3+i];
        const int z3= temp[4*1+i] + temp[4*3+i];

        block[stride*0 +offset]= (z0 + z3)>>1;
        block[stride*2 +offset]= (z1 + z2)>>1;
        block[stride*8 +offset]= (z1 - z2)>>1;
        block[stride*10+offset]= (z0 - z3)>>1;
    }
}
#endif

#undef xStride
#undef stride

#if 0
static void chroma_dc_dct_c(DCTELEM *block){
    const int stride= 16*2;
    const int xStride= 16;
    int a,b,c,d,e;

    a= block[stride*0 + xStride*0];
    b= block[stride*0 + xStride*1];
    c= block[stride*1 + xStride*0];
    d= block[stride*1 + xStride*1];

    e= a-b;
    a= a+b;
    b= c-d;
    c= c+d;

    block[stride*0 + xStride*0]= (a+c);
    block[stride*0 + xStride*1]= (e+b);
    block[stride*1 + xStride*0]= (a-c);
    block[stride*1 + xStride*1]= (e-b);
}
#endif

static av_always_inline void
mc_dir_part(H264Context *h, Picture *pic, int n, int square,
            int height, int delta, int list,
            uint8_t *dest_y, uint8_t *dest_cb, uint8_t *dest_cr,
            int src_x_offset, int src_y_offset,
            qpel_mc_func *qpix_op, h264_chroma_mc_func chroma_op,
            int pixel_shift, int chroma_idc)
{
    MpegEncContext * const s = &h->s;
    const int mx= h->mv_cache[list][ scan8[n] ][0] + src_x_offset*8;
    int my=       h->mv_cache[list][ scan8[n] ][1] + src_y_offset*8;
    const int luma_xy= (mx&3) + ((my&3)<<2);
    int offset = ((mx>>2) << pixel_shift) + (my>>2)*h->mb_linesize;
    uint8_t * src_y = pic->f.data[0] + offset;
    uint8_t * src_cb, * src_cr;
    int extra_width= h->emu_edge_width;
    int extra_height= h->emu_edge_height;
    int emu=0;
    const int full_mx= mx>>2;
    const int full_my= my>>2;
    const int pic_width  = 16*s->mb_width;
    const int pic_height = 16*s->mb_height >> MB_FIELD;
    int ysh;

    if(mx&7) extra_width -= 3;
    if(my&7) extra_height -= 3;

    if(   full_mx < 0-extra_width
       || full_my < 0-extra_height
       || full_mx + 16/*FIXME*/ > pic_width + extra_width
       || full_my + 16/*FIXME*/ > pic_height + extra_height){
        s->dsp.emulated_edge_mc(s->edge_emu_buffer, src_y - (2 << pixel_shift) - 2*h->mb_linesize, h->mb_linesize,
                                16+5, 16+5/*FIXME*/, full_mx-2, full_my-2, pic_width, pic_height);
            src_y= s->edge_emu_buffer + (2 << pixel_shift) + 2*h->mb_linesize;
        emu=1;
    }

    qpix_op[luma_xy](dest_y, src_y, h->mb_linesize); //FIXME try variable height perhaps?
    if(!square){
        qpix_op[luma_xy](dest_y + delta, src_y + delta, h->mb_linesize);
    }

    if(CONFIG_GRAY && s->flags&CODEC_FLAG_GRAY) return;

    if(chroma_idc == 3 /* yuv444 */){
        src_cb = pic->f.data[1] + offset;
        if(emu){
            s->dsp.emulated_edge_mc(s->edge_emu_buffer, src_cb - (2 << pixel_shift) - 2*h->mb_linesize, h->mb_linesize,
                                    16+5, 16+5/*FIXME*/, full_mx-2, full_my-2, pic_width, pic_height);
            src_cb= s->edge_emu_buffer + (2 << pixel_shift) + 2*h->mb_linesize;
        }
        qpix_op[luma_xy](dest_cb, src_cb, h->mb_linesize); //FIXME try variable height perhaps?
        if(!square){
            qpix_op[luma_xy](dest_cb + delta, src_cb + delta, h->mb_linesize);
        }

        src_cr = pic->f.data[2] + offset;
        if(emu){
            s->dsp.emulated_edge_mc(s->edge_emu_buffer, src_cr - (2 << pixel_shift) - 2*h->mb_linesize, h->mb_linesize,
                                    16+5, 16+5/*FIXME*/, full_mx-2, full_my-2, pic_width, pic_height);
            src_cr= s->edge_emu_buffer + (2 << pixel_shift) + 2*h->mb_linesize;
        }
        qpix_op[luma_xy](dest_cr, src_cr, h->mb_linesize); //FIXME try variable height perhaps?
        if(!square){
            qpix_op[luma_xy](dest_cr + delta, src_cr + delta, h->mb_linesize);
        }
        return;
    }

    ysh = 3 - (chroma_idc == 2 /* yuv422 */);
    if(chroma_idc == 1 /* yuv420 */ && MB_FIELD){
        // chroma offset when predicting from a field of opposite parity
        my += 2 * ((s->mb_y & 1) - (pic->f.reference - 1));
        emu |= (my>>3) < 0 || (my>>3) + 8 >= (pic_height>>1);
    }

    src_cb = pic->f.data[1] + ((mx >> 3) << pixel_shift) + (my >> ysh) * h->mb_uvlinesize;
    src_cr = pic->f.data[2] + ((mx >> 3) << pixel_shift) + (my >> ysh) * h->mb_uvlinesize;

    if(emu){
        s->dsp.emulated_edge_mc(s->edge_emu_buffer, src_cb, h->mb_uvlinesize,
                                9, 8 * chroma_idc + 1, (mx >> 3), (my >> ysh),
                                pic_width >> 1, pic_height >> (chroma_idc == 1 /* yuv420 */));
            src_cb= s->edge_emu_buffer;
    }
    chroma_op(dest_cb, src_cb, h->mb_uvlinesize, height >> (chroma_idc == 1 /* yuv420 */),
              mx&7, (my << (chroma_idc == 2 /* yuv422 */)) &7);

    if(emu){
        s->dsp.emulated_edge_mc(s->edge_emu_buffer, src_cr, h->mb_uvlinesize,
                                9, 8 * chroma_idc + 1, (mx >> 3), (my >> ysh),
                                pic_width >> 1, pic_height >> (chroma_idc == 1 /* yuv420 */));
            src_cr= s->edge_emu_buffer;
    }
    chroma_op(dest_cr, src_cr, h->mb_uvlinesize, height >> (chroma_idc == 1 /* yuv420 */),
              mx&7, (my << (chroma_idc == 2 /* yuv422 */)) &7);
}

static av_always_inline void
mc_part_std(H264Context *h, int n, int square, int height, int delta,
            uint8_t *dest_y, uint8_t *dest_cb, uint8_t *dest_cr,
            int x_offset, int y_offset,
            qpel_mc_func *qpix_put, h264_chroma_mc_func chroma_put,
            qpel_mc_func *qpix_avg, h264_chroma_mc_func chroma_avg,
            int list0, int list1, int pixel_shift, int chroma_idc)
{
    MpegEncContext * const s = &h->s;
    qpel_mc_func *qpix_op=  qpix_put;
    h264_chroma_mc_func chroma_op= chroma_put;

    dest_y  += (2*x_offset << pixel_shift) + 2*y_offset*h->mb_linesize;
    if (chroma_idc == 3 /* yuv444 */) {
        dest_cb += (2*x_offset << pixel_shift) + 2*y_offset*h->mb_linesize;
        dest_cr += (2*x_offset << pixel_shift) + 2*y_offset*h->mb_linesize;
    } else if (chroma_idc == 2 /* yuv422 */) {
        dest_cb += (  x_offset << pixel_shift) + 2*y_offset*h->mb_uvlinesize;
        dest_cr += (  x_offset << pixel_shift) + 2*y_offset*h->mb_uvlinesize;
    } else /* yuv420 */ {
        dest_cb += (  x_offset << pixel_shift) +   y_offset*h->mb_uvlinesize;
        dest_cr += (  x_offset << pixel_shift) +   y_offset*h->mb_uvlinesize;
    }
    x_offset += 8*s->mb_x;
    y_offset += 8*(s->mb_y >> MB_FIELD);

    if(list0){
        Picture *ref= &h->ref_list[0][ h->ref_cache[0][ scan8[n] ] ];
        mc_dir_part(h, ref, n, square, height, delta, 0,
                           dest_y, dest_cb, dest_cr, x_offset, y_offset,
                           qpix_op, chroma_op, pixel_shift, chroma_idc);

        qpix_op=  qpix_avg;
        chroma_op= chroma_avg;
    }

    if(list1){
        Picture *ref= &h->ref_list[1][ h->ref_cache[1][ scan8[n] ] ];
        mc_dir_part(h, ref, n, square, height, delta, 1,
                           dest_y, dest_cb, dest_cr, x_offset, y_offset,
                           qpix_op, chroma_op, pixel_shift, chroma_idc);
    }
}

static av_always_inline void
mc_part_weighted(H264Context *h, int n, int square, int height, int delta,
                 uint8_t *dest_y, uint8_t *dest_cb, uint8_t *dest_cr,
                 int x_offset, int y_offset,
                 qpel_mc_func *qpix_put, h264_chroma_mc_func chroma_put,
                 h264_weight_func luma_weight_op, h264_weight_func chroma_weight_op,
                 h264_biweight_func luma_weight_avg, h264_biweight_func chroma_weight_avg,
                 int list0, int list1, int pixel_shift, int chroma_idc){
    MpegEncContext * const s = &h->s;
    int chroma_height;

    dest_y += (2*x_offset << pixel_shift) + 2*y_offset*h->mb_linesize;
    if (chroma_idc == 3 /* yuv444 */) {
        chroma_height = height;
        chroma_weight_avg = luma_weight_avg;
        chroma_weight_op = luma_weight_op;
        dest_cb += (2*x_offset << pixel_shift) + 2*y_offset*h->mb_linesize;
        dest_cr += (2*x_offset << pixel_shift) + 2*y_offset*h->mb_linesize;
    } else if (chroma_idc == 2 /* yuv422 */) {
        chroma_height = height;
        dest_cb += (  x_offset << pixel_shift) + 2*y_offset*h->mb_uvlinesize;
        dest_cr += (  x_offset << pixel_shift) + 2*y_offset*h->mb_uvlinesize;
    } else /* yuv420 */ {
        chroma_height = height >> 1;
        dest_cb += (  x_offset << pixel_shift) +   y_offset*h->mb_uvlinesize;
        dest_cr += (  x_offset << pixel_shift) +   y_offset*h->mb_uvlinesize;
    }
    x_offset += 8*s->mb_x;
    y_offset += 8*(s->mb_y >> MB_FIELD);

    if(list0 && list1){
        /* don't optimize for luma-only case, since B-frames usually
         * use implicit weights => chroma too. */
        uint8_t *tmp_cb = s->obmc_scratchpad;
        uint8_t *tmp_cr = s->obmc_scratchpad + (16 << pixel_shift);
        uint8_t *tmp_y  = s->obmc_scratchpad + 16*h->mb_uvlinesize;
        int refn0 = h->ref_cache[0][ scan8[n] ];
        int refn1 = h->ref_cache[1][ scan8[n] ];

        mc_dir_part(h, &h->ref_list[0][refn0], n, square, height, delta, 0,
                    dest_y, dest_cb, dest_cr,
                    x_offset, y_offset, qpix_put, chroma_put,
                    pixel_shift, chroma_idc);
        mc_dir_part(h, &h->ref_list[1][refn1], n, square, height, delta, 1,
                    tmp_y, tmp_cb, tmp_cr,
                    x_offset, y_offset, qpix_put, chroma_put,
                    pixel_shift, chroma_idc);

        if(h->use_weight == 2){
            int weight0 = h->implicit_weight[refn0][refn1][s->mb_y&1];
            int weight1 = 64 - weight0;
            luma_weight_avg(  dest_y,  tmp_y,  h->  mb_linesize,
                              height,        5, weight0, weight1, 0);
            chroma_weight_avg(dest_cb, tmp_cb, h->mb_uvlinesize,
                              chroma_height, 5, weight0, weight1, 0);
            chroma_weight_avg(dest_cr, tmp_cr, h->mb_uvlinesize,
                              chroma_height, 5, weight0, weight1, 0);
        }else{
            luma_weight_avg(dest_y, tmp_y, h->mb_linesize, height, h->luma_log2_weight_denom,
                            h->luma_weight[refn0][0][0] , h->luma_weight[refn1][1][0],
                            h->luma_weight[refn0][0][1] + h->luma_weight[refn1][1][1]);
            chroma_weight_avg(dest_cb, tmp_cb, h->mb_uvlinesize, chroma_height, h->chroma_log2_weight_denom,
                            h->chroma_weight[refn0][0][0][0] , h->chroma_weight[refn1][1][0][0],
                            h->chroma_weight[refn0][0][0][1] + h->chroma_weight[refn1][1][0][1]);
            chroma_weight_avg(dest_cr, tmp_cr, h->mb_uvlinesize, chroma_height, h->chroma_log2_weight_denom,
                            h->chroma_weight[refn0][0][1][0] , h->chroma_weight[refn1][1][1][0],
                            h->chroma_weight[refn0][0][1][1] + h->chroma_weight[refn1][1][1][1]);
        }
    }else{
        int list = list1 ? 1 : 0;
        int refn = h->ref_cache[list][ scan8[n] ];
        Picture *ref= &h->ref_list[list][refn];
        mc_dir_part(h, ref, n, square, height, delta, list,
                    dest_y, dest_cb, dest_cr, x_offset, y_offset,
                    qpix_put, chroma_put, pixel_shift, chroma_idc);

        luma_weight_op(dest_y, h->mb_linesize, height, h->luma_log2_weight_denom,
                       h->luma_weight[refn][list][0], h->luma_weight[refn][list][1]);
        if(h->use_weight_chroma){
            chroma_weight_op(dest_cb, h->mb_uvlinesize, chroma_height, h->chroma_log2_weight_denom,
                             h->chroma_weight[refn][list][0][0], h->chroma_weight[refn][list][0][1]);
            chroma_weight_op(dest_cr, h->mb_uvlinesize, chroma_height, h->chroma_log2_weight_denom,
                             h->chroma_weight[refn][list][1][0], h->chroma_weight[refn][list][1][1]);
        }
    }
}

static av_always_inline void
mc_part(H264Context *h, int n, int square, int height, int delta,
        uint8_t *dest_y, uint8_t *dest_cb, uint8_t *dest_cr,
        int x_offset, int y_offset,
        qpel_mc_func *qpix_put, h264_chroma_mc_func chroma_put,
        qpel_mc_func *qpix_avg, h264_chroma_mc_func chroma_avg,
        h264_weight_func *weight_op, h264_biweight_func *weight_avg,
        int list0, int list1, int pixel_shift, int chroma_idc)
{
    if((h->use_weight==2 && list0 && list1
        && (h->implicit_weight[ h->ref_cache[0][scan8[n]] ][ h->ref_cache[1][scan8[n]] ][h->s.mb_y&1] != 32))
       || h->use_weight==1)
        mc_part_weighted(h, n, square, height, delta, dest_y, dest_cb, dest_cr,
                         x_offset, y_offset, qpix_put, chroma_put,
                         weight_op[0], weight_op[1], weight_avg[0],
                         weight_avg[1], list0, list1, pixel_shift, chroma_idc);
    else
        mc_part_std(h, n, square, height, delta, dest_y, dest_cb, dest_cr,
                    x_offset, y_offset, qpix_put, chroma_put, qpix_avg,
                    chroma_avg, list0, list1, pixel_shift, chroma_idc);
}

static av_always_inline void
prefetch_motion(H264Context *h, int list, int pixel_shift, int chroma_idc)
{
    /* fetch pixels for estimated mv 4 macroblocks ahead
     * optimized for 64byte cache lines */
    MpegEncContext * const s = &h->s;
    const int refn = h->ref_cache[list][scan8[0]];
    if(refn >= 0){
        const int mx= (h->mv_cache[list][scan8[0]][0]>>2) + 16*s->mb_x + 8;
        const int my= (h->mv_cache[list][scan8[0]][1]>>2) + 16*s->mb_y;
        uint8_t **src = h->ref_list[list][refn].f.data;
        int off= (mx << pixel_shift) + (my + (s->mb_x&3)*4)*h->mb_linesize + (64 << pixel_shift);
        s->dsp.prefetch(src[0]+off, s->linesize, 4);
        if (chroma_idc == 3 /* yuv444 */) {
            s->dsp.prefetch(src[1]+off, s->linesize, 4);
            s->dsp.prefetch(src[2]+off, s->linesize, 4);
        }else{
            off= (((mx>>1)+64)<<pixel_shift) + ((my>>1) + (s->mb_x&7))*s->uvlinesize;
            s->dsp.prefetch(src[1]+off, src[2]-src[1], 2);
        }
    }
}

static av_always_inline void hl_motion(H264Context *h, uint8_t *dest_y, uint8_t *dest_cb, uint8_t *dest_cr,
                      qpel_mc_func (*qpix_put)[16], h264_chroma_mc_func (*chroma_put),
                      qpel_mc_func (*qpix_avg)[16], h264_chroma_mc_func (*chroma_avg),
                      h264_weight_func *weight_op, h264_biweight_func *weight_avg,
                      int pixel_shift, int chroma_idc)
{
    MpegEncContext * const s = &h->s;
    const int mb_xy= h->mb_xy;
    const int mb_type = s->current_picture.f.mb_type[mb_xy];

    assert(IS_INTER(mb_type));

    if(HAVE_THREADS && (s->avctx->active_thread_type & FF_THREAD_FRAME))
        await_references(h);
    prefetch_motion(h, 0, pixel_shift, chroma_idc);

    if(IS_16X16(mb_type)){
        mc_part(h, 0, 1, 16, 0, dest_y, dest_cb, dest_cr, 0, 0,
                qpix_put[0], chroma_put[0], qpix_avg[0], chroma_avg[0],
                weight_op, weight_avg,
                IS_DIR(mb_type, 0, 0), IS_DIR(mb_type, 0, 1),
                pixel_shift, chroma_idc);
    }else if(IS_16X8(mb_type)){
        mc_part(h, 0, 0, 8, 8 << pixel_shift, dest_y, dest_cb, dest_cr, 0, 0,
                qpix_put[1], chroma_put[0], qpix_avg[1], chroma_avg[0],
                weight_op, weight_avg,
                IS_DIR(mb_type, 0, 0), IS_DIR(mb_type, 0, 1),
                pixel_shift, chroma_idc);
        mc_part(h, 8, 0, 8, 8 << pixel_shift, dest_y, dest_cb, dest_cr, 0, 4,
                qpix_put[1], chroma_put[0], qpix_avg[1], chroma_avg[0],
                weight_op, weight_avg,
                IS_DIR(mb_type, 1, 0), IS_DIR(mb_type, 1, 1),
                pixel_shift, chroma_idc);
    }else if(IS_8X16(mb_type)){
        mc_part(h, 0, 0, 16, 8*h->mb_linesize, dest_y, dest_cb, dest_cr, 0, 0,
                qpix_put[1], chroma_put[1], qpix_avg[1], chroma_avg[1],
                &weight_op[1], &weight_avg[1],
                IS_DIR(mb_type, 0, 0), IS_DIR(mb_type, 0, 1),
                pixel_shift, chroma_idc);
        mc_part(h, 4, 0, 16, 8*h->mb_linesize, dest_y, dest_cb, dest_cr, 4, 0,
                qpix_put[1], chroma_put[1], qpix_avg[1], chroma_avg[1],
                &weight_op[1], &weight_avg[1],
                IS_DIR(mb_type, 1, 0), IS_DIR(mb_type, 1, 1),
                pixel_shift, chroma_idc);
    }else{
        int i;

        assert(IS_8X8(mb_type));

        for(i=0; i<4; i++){
            const int sub_mb_type= h->sub_mb_type[i];
            const int n= 4*i;
            int x_offset= (i&1)<<2;
            int y_offset= (i&2)<<1;

            if(IS_SUB_8X8(sub_mb_type)){
                mc_part(h, n, 1, 8, 0, dest_y, dest_cb, dest_cr, x_offset, y_offset,
                    qpix_put[1], chroma_put[1], qpix_avg[1], chroma_avg[1],
                    &weight_op[1], &weight_avg[1],
                    IS_DIR(sub_mb_type, 0, 0), IS_DIR(sub_mb_type, 0, 1),
                    pixel_shift, chroma_idc);
            }else if(IS_SUB_8X4(sub_mb_type)){
                mc_part(h, n  , 0, 4, 4 << pixel_shift, dest_y, dest_cb, dest_cr, x_offset, y_offset,
                    qpix_put[2], chroma_put[1], qpix_avg[2], chroma_avg[1],
                    &weight_op[1], &weight_avg[1],
                    IS_DIR(sub_mb_type, 0, 0), IS_DIR(sub_mb_type, 0, 1),
                    pixel_shift, chroma_idc);
                mc_part(h, n+2, 0, 4, 4 << pixel_shift, dest_y, dest_cb, dest_cr, x_offset, y_offset+2,
                    qpix_put[2], chroma_put[1], qpix_avg[2], chroma_avg[1],
                    &weight_op[1], &weight_avg[1],
                    IS_DIR(sub_mb_type, 0, 0), IS_DIR(sub_mb_type, 0, 1),
                    pixel_shift, chroma_idc);
            }else if(IS_SUB_4X8(sub_mb_type)){
                mc_part(h, n  , 0, 8, 4*h->mb_linesize, dest_y, dest_cb, dest_cr, x_offset, y_offset,
                    qpix_put[2], chroma_put[2], qpix_avg[2], chroma_avg[2],
                    &weight_op[2], &weight_avg[2],
                    IS_DIR(sub_mb_type, 0, 0), IS_DIR(sub_mb_type, 0, 1),
                    pixel_shift, chroma_idc);
                mc_part(h, n+1, 0, 8, 4*h->mb_linesize, dest_y, dest_cb, dest_cr, x_offset+2, y_offset,
                    qpix_put[2], chroma_put[2], qpix_avg[2], chroma_avg[2],
                    &weight_op[2], &weight_avg[2],
                    IS_DIR(sub_mb_type, 0, 0), IS_DIR(sub_mb_type, 0, 1),
                    pixel_shift, chroma_idc);
            }else{
                int j;
                assert(IS_SUB_4X4(sub_mb_type));
                for(j=0; j<4; j++){
                    int sub_x_offset= x_offset + 2*(j&1);
                    int sub_y_offset= y_offset +   (j&2);
                    mc_part(h, n+j, 1, 4, 0, dest_y, dest_cb, dest_cr, sub_x_offset, sub_y_offset,
                        qpix_put[2], chroma_put[2], qpix_avg[2], chroma_avg[2],
                        &weight_op[2], &weight_avg[2],
                        IS_DIR(sub_mb_type, 0, 0), IS_DIR(sub_mb_type, 0, 1),
                        pixel_shift, chroma_idc);
                }
            }
        }
    }

    prefetch_motion(h, 1, pixel_shift, chroma_idc);
}

static av_always_inline void
hl_motion_420(H264Context *h, uint8_t *dest_y, uint8_t *dest_cb, uint8_t *dest_cr,
              qpel_mc_func (*qpix_put)[16], h264_chroma_mc_func (*chroma_put),
              qpel_mc_func (*qpix_avg)[16], h264_chroma_mc_func (*chroma_avg),
              h264_weight_func *weight_op, h264_biweight_func *weight_avg,
              int pixel_shift)
{
    hl_motion(h, dest_y, dest_cb, dest_cr, qpix_put, chroma_put,
              qpix_avg, chroma_avg, weight_op, weight_avg, pixel_shift, 1);
}

static av_always_inline void
hl_motion_422(H264Context *h, uint8_t *dest_y, uint8_t *dest_cb, uint8_t *dest_cr,
              qpel_mc_func (*qpix_put)[16], h264_chroma_mc_func (*chroma_put),
              qpel_mc_func (*qpix_avg)[16], h264_chroma_mc_func (*chroma_avg),
              h264_weight_func *weight_op, h264_biweight_func *weight_avg,
              int pixel_shift)
{
    hl_motion(h, dest_y, dest_cb, dest_cr, qpix_put, chroma_put,
              qpix_avg, chroma_avg, weight_op, weight_avg, pixel_shift, 2);
}

static void free_tables(H264Context *h, int free_rbsp){
    int i;
    H264Context *hx;

    av_freep(&h->intra4x4_pred_mode);
    av_freep(&h->chroma_pred_mode_table);
    av_freep(&h->cbp_table);
    av_freep(&h->mvd_table[0]);
    av_freep(&h->mvd_table[1]);
    av_freep(&h->direct_table);
    av_freep(&h->non_zero_count);
    av_freep(&h->slice_table_base);
    h->slice_table= NULL;
    av_freep(&h->list_counts);

    av_freep(&h->mb2b_xy);
    av_freep(&h->mb2br_xy);

    for(i = 0; i < MAX_THREADS; i++) {
        hx = h->thread_context[i];
        if(!hx) continue;
        av_freep(&hx->top_borders[1]);
        av_freep(&hx->top_borders[0]);
        av_freep(&hx->s.obmc_scratchpad);
        if (free_rbsp){
            av_freep(&hx->rbsp_buffer[1]);
            av_freep(&hx->rbsp_buffer[0]);
            hx->rbsp_buffer_size[0] = 0;
            hx->rbsp_buffer_size[1] = 0;
        }
        if (i) av_freep(&h->thread_context[i]);
    }
}

static void init_dequant8_coeff_table(H264Context *h){
    int i,j,q,x;
    const int max_qp = 51 + 6*(h->sps.bit_depth_luma-8);

    for(i=0; i<6; i++ ){
        h->dequant8_coeff[i] = h->dequant8_buffer[i];
        for(j=0; j<i; j++){
            if(!memcmp(h->pps.scaling_matrix8[j], h->pps.scaling_matrix8[i], 64*sizeof(uint8_t))){
                h->dequant8_coeff[i] = h->dequant8_buffer[j];
                break;
            }
        }
        if(j<i)
            continue;

        for(q=0; q<max_qp+1; q++){
            int shift = div6[q];
            int idx = rem6[q];
            for(x=0; x<64; x++)
                h->dequant8_coeff[i][q][(x>>3)|((x&7)<<3)] =
                    ((uint32_t)dequant8_coeff_init[idx][ dequant8_coeff_init_scan[((x>>1)&12) | (x&3)] ] *
                    h->pps.scaling_matrix8[i][x]) << shift;
        }
    }
}

static void init_dequant4_coeff_table(H264Context *h){
    int i,j,q,x;
    const int max_qp = 51 + 6*(h->sps.bit_depth_luma-8);
    for(i=0; i<6; i++ ){
        h->dequant4_coeff[i] = h->dequant4_buffer[i];
        for(j=0; j<i; j++){
            if(!memcmp(h->pps.scaling_matrix4[j], h->pps.scaling_matrix4[i], 16*sizeof(uint8_t))){
                h->dequant4_coeff[i] = h->dequant4_buffer[j];
                break;
            }
        }
        if(j<i)
            continue;

        for(q=0; q<max_qp+1; q++){
            int shift = div6[q] + 2;
            int idx = rem6[q];
            for(x=0; x<16; x++)
                h->dequant4_coeff[i][q][(x>>2)|((x<<2)&0xF)] =
                    ((uint32_t)dequant4_coeff_init[idx][(x&1) + ((x>>2)&1)] *
                    h->pps.scaling_matrix4[i][x]) << shift;
        }
    }
}

static void init_dequant_tables(H264Context *h){
    int i,x;
    init_dequant4_coeff_table(h);
    if(h->pps.transform_8x8_mode)
        init_dequant8_coeff_table(h);
    if(h->sps.transform_bypass){
        for(i=0; i<6; i++)
            for(x=0; x<16; x++)
                h->dequant4_coeff[i][0][x] = 1<<6;
        if(h->pps.transform_8x8_mode)
            for(i=0; i<6; i++)
                for(x=0; x<64; x++)
                    h->dequant8_coeff[i][0][x] = 1<<6;
    }
}


int ff_h264_alloc_tables(H264Context *h){
    MpegEncContext * const s = &h->s;
    const int big_mb_num= s->mb_stride * (s->mb_height+1);
    const int row_mb_num= 2*s->mb_stride*s->avctx->thread_count;
    int x,y;

    FF_ALLOCZ_OR_GOTO(h->s.avctx, h->intra4x4_pred_mode, row_mb_num * 8  * sizeof(uint8_t), fail)

    FF_ALLOCZ_OR_GOTO(h->s.avctx, h->non_zero_count    , big_mb_num * 48 * sizeof(uint8_t), fail)
    FF_ALLOCZ_OR_GOTO(h->s.avctx, h->slice_table_base  , (big_mb_num+s->mb_stride) * sizeof(*h->slice_table_base), fail)
    FF_ALLOCZ_OR_GOTO(h->s.avctx, h->cbp_table, big_mb_num * sizeof(uint16_t), fail)

    FF_ALLOCZ_OR_GOTO(h->s.avctx, h->chroma_pred_mode_table, big_mb_num * sizeof(uint8_t), fail)
    FF_ALLOCZ_OR_GOTO(h->s.avctx, h->mvd_table[0], 16*row_mb_num * sizeof(uint8_t), fail);
    FF_ALLOCZ_OR_GOTO(h->s.avctx, h->mvd_table[1], 16*row_mb_num * sizeof(uint8_t), fail);
    FF_ALLOCZ_OR_GOTO(h->s.avctx, h->direct_table, 4*big_mb_num * sizeof(uint8_t) , fail);
    FF_ALLOCZ_OR_GOTO(h->s.avctx, h->list_counts, big_mb_num * sizeof(uint8_t), fail)

    memset(h->slice_table_base, -1, (big_mb_num+s->mb_stride)  * sizeof(*h->slice_table_base));
    h->slice_table= h->slice_table_base + s->mb_stride*2 + 1;

    FF_ALLOCZ_OR_GOTO(h->s.avctx, h->mb2b_xy  , big_mb_num * sizeof(uint32_t), fail);
    FF_ALLOCZ_OR_GOTO(h->s.avctx, h->mb2br_xy , big_mb_num * sizeof(uint32_t), fail);
    for(y=0; y<s->mb_height; y++){
        for(x=0; x<s->mb_width; x++){
            const int mb_xy= x + y*s->mb_stride;
            const int b_xy = 4*x + 4*y*h->b_stride;

            h->mb2b_xy [mb_xy]= b_xy;
            h->mb2br_xy[mb_xy]= 8*(FMO ? mb_xy : (mb_xy % (2*s->mb_stride)));
        }
    }

    s->obmc_scratchpad = NULL;

    if(!h->dequant4_coeff[0])
        init_dequant_tables(h);

    return 0;
fail:
    free_tables(h, 1);
    return -1;
}

/**
 * Mimic alloc_tables(), but for every context thread.
 */
static void clone_tables(H264Context *dst, H264Context *src, int i){
    MpegEncContext * const s = &src->s;
    dst->intra4x4_pred_mode       = src->intra4x4_pred_mode + i*8*2*s->mb_stride;
    dst->non_zero_count           = src->non_zero_count;
    dst->slice_table              = src->slice_table;
    dst->cbp_table                = src->cbp_table;
    dst->mb2b_xy                  = src->mb2b_xy;
    dst->mb2br_xy                 = src->mb2br_xy;
    dst->chroma_pred_mode_table   = src->chroma_pred_mode_table;
    dst->mvd_table[0]             = src->mvd_table[0] + i*8*2*s->mb_stride;
    dst->mvd_table[1]             = src->mvd_table[1] + i*8*2*s->mb_stride;
    dst->direct_table             = src->direct_table;
    dst->list_counts              = src->list_counts;

    dst->s.obmc_scratchpad = NULL;
    ff_h264_pred_init(&dst->hpc, src->s.codec_id, src->sps.bit_depth_luma, src->sps.chroma_format_idc);
}

/**
 * Init context
 * Allocate buffers which are not shared amongst multiple threads.
 */
static int context_init(H264Context *h){
    FF_ALLOCZ_OR_GOTO(h->s.avctx, h->top_borders[0], h->s.mb_width * 16*3 * sizeof(uint8_t)*2, fail)
    FF_ALLOCZ_OR_GOTO(h->s.avctx, h->top_borders[1], h->s.mb_width * 16*3 * sizeof(uint8_t)*2, fail)

    h->ref_cache[0][scan8[5 ]+1] = h->ref_cache[0][scan8[7 ]+1] = h->ref_cache[0][scan8[13]+1] =
    h->ref_cache[1][scan8[5 ]+1] = h->ref_cache[1][scan8[7 ]+1] = h->ref_cache[1][scan8[13]+1] = PART_NOT_AVAILABLE;

    return 0;
fail:
    return -1; // free_tables will clean up for us
}

static int decode_nal_units(H264Context *h, const uint8_t *buf, int buf_size);

static av_cold void common_init(H264Context *h){
    MpegEncContext * const s = &h->s;

    s->width = s->avctx->width;
    s->height = s->avctx->height;
    s->codec_id= s->avctx->codec->id;

<<<<<<< HEAD
    s->avctx->bits_per_raw_sample = 8;
    h->cur_chroma_format_idc = 1;

    ff_h264dsp_init(&h->h264dsp,
                    s->avctx->bits_per_raw_sample, h->cur_chroma_format_idc);
    ff_h264_pred_init(&h->hpc, s->codec_id,
                      s->avctx->bits_per_raw_sample, h->cur_chroma_format_idc);
=======
    ff_h264dsp_init(&h->h264dsp, 8, 1);
    ff_h264_pred_init(&h->hpc, s->codec_id, 8, 1);
>>>>>>> f4b51d06

    h->dequant_coeff_pps= -1;
    s->unrestricted_mv=1;
    s->decode=1; //FIXME

    s->dsp.dct_bits = 16;
    dsputil_init(&s->dsp, s->avctx); // needed so that idct permutation is known early

    memset(h->pps.scaling_matrix4, 16, 6*16*sizeof(uint8_t));
    memset(h->pps.scaling_matrix8, 16, 2*64*sizeof(uint8_t));
}

int ff_h264_decode_extradata(H264Context *h, const uint8_t *buf, int size)
{
    AVCodecContext *avctx = h->s.avctx;

    if(!buf || size <= 0)
        return -1;

    if(buf[0] == 1){
        int i, cnt, nalsize;
        const unsigned char *p = buf;

        h->is_avc = 1;

        if(size < 7) {
            av_log(avctx, AV_LOG_ERROR, "avcC too short\n");
            return -1;
        }
        /* sps and pps in the avcC always have length coded with 2 bytes,
           so put a fake nal_length_size = 2 while parsing them */
        h->nal_length_size = 2;
        // Decode sps from avcC
        cnt = *(p+5) & 0x1f; // Number of sps
        p += 6;
        for (i = 0; i < cnt; i++) {
            nalsize = AV_RB16(p) + 2;
            if(nalsize > size - (p-buf))
                return -1;
            if(decode_nal_units(h, p, nalsize) < 0) {
                av_log(avctx, AV_LOG_ERROR, "Decoding sps %d from avcC failed\n", i);
                return -1;
            }
            p += nalsize;
        }
        // Decode pps from avcC
        cnt = *(p++); // Number of pps
        for (i = 0; i < cnt; i++) {
            nalsize = AV_RB16(p) + 2;
            if(nalsize > size - (p-buf))
                return -1;
            if (decode_nal_units(h, p, nalsize) < 0) {
                av_log(avctx, AV_LOG_ERROR, "Decoding pps %d from avcC failed\n", i);
                return -1;
            }
            p += nalsize;
        }
        // Now store right nal length size, that will be use to parse all other nals
        h->nal_length_size = (buf[4] & 0x03) + 1;
    } else {
        h->is_avc = 0;
        if(decode_nal_units(h, buf, size) < 0)
            return -1;
    }
    return 0;
}

av_cold int ff_h264_decode_init(AVCodecContext *avctx){
    H264Context *h= avctx->priv_data;
    MpegEncContext * const s = &h->s;

    MPV_decode_defaults(s);

    s->avctx = avctx;
    common_init(h);

    s->out_format = FMT_H264;
    s->workaround_bugs= avctx->workaround_bugs;

    // set defaults
//    s->decode_mb= ff_h263_decode_mb;
    s->quarter_sample = 1;
    if(!avctx->has_b_frames)
    s->low_delay= 1;

    avctx->chroma_sample_location = AVCHROMA_LOC_LEFT;

    ff_h264_decode_init_vlc();

    h->pixel_shift = 0;
    h->sps.bit_depth_luma = avctx->bits_per_raw_sample = 8;

    h->thread_context[0] = h;
    h->outputed_poc = h->next_outputed_poc = INT_MIN;
    h->prev_poc_msb= 1<<16;
    h->x264_build = -1;
    ff_h264_reset_sei(h);
    if(avctx->codec_id == CODEC_ID_H264){
        if(avctx->ticks_per_frame == 1){
            s->avctx->time_base.den *=2;
        }
        avctx->ticks_per_frame = 2;
    }

    if(avctx->extradata_size > 0 && avctx->extradata &&
        ff_h264_decode_extradata(h, avctx->extradata, avctx->extradata_size))
        return -1;

    if(h->sps.bitstream_restriction_flag && s->avctx->has_b_frames < h->sps.num_reorder_frames){
        s->avctx->has_b_frames = h->sps.num_reorder_frames;
        s->low_delay = 0;
    }

    return 0;
}

#define IN_RANGE(a, b, size) (((a) >= (b)) && ((a) < ((b)+(size))))
static void copy_picture_range(Picture **to, Picture **from, int count, MpegEncContext *new_base, MpegEncContext *old_base)
{
    int i;

    for (i=0; i<count; i++){
        assert((IN_RANGE(from[i], old_base, sizeof(*old_base)) ||
                IN_RANGE(from[i], old_base->picture, sizeof(Picture) * old_base->picture_count) ||
                !from[i]));
        to[i] = REBASE_PICTURE(from[i], new_base, old_base);
    }
}

static void copy_parameter_set(void **to, void **from, int count, int size)
{
    int i;

    for (i=0; i<count; i++){
        if (to[i] && !from[i]) av_freep(&to[i]);
        else if (from[i] && !to[i]) to[i] = av_malloc(size);

        if (from[i]) memcpy(to[i], from[i], size);
    }
}

static int decode_init_thread_copy(AVCodecContext *avctx){
    H264Context *h= avctx->priv_data;

    if (!avctx->is_copy) return 0;
    memset(h->sps_buffers, 0, sizeof(h->sps_buffers));
    memset(h->pps_buffers, 0, sizeof(h->pps_buffers));

    return 0;
}

#define copy_fields(to, from, start_field, end_field) memcpy(&to->start_field, &from->start_field, (char*)&to->end_field - (char*)&to->start_field)
static int decode_update_thread_context(AVCodecContext *dst, const AVCodecContext *src){
    H264Context *h= dst->priv_data, *h1= src->priv_data;
    MpegEncContext * const s = &h->s, * const s1 = &h1->s;
    int inited = s->context_initialized, err;
    int i;

    if(dst == src || !s1->context_initialized) return 0;

    err = ff_mpeg_update_thread_context(dst, src);
    if(err) return err;

    //FIXME handle width/height changing
    if(!inited){
        for(i = 0; i < MAX_SPS_COUNT; i++)
            av_freep(h->sps_buffers + i);

        for(i = 0; i < MAX_PPS_COUNT; i++)
            av_freep(h->pps_buffers + i);

        memcpy(&h->s + 1, &h1->s + 1, sizeof(H264Context) - sizeof(MpegEncContext)); //copy all fields after MpegEnc
        memset(h->sps_buffers, 0, sizeof(h->sps_buffers));
        memset(h->pps_buffers, 0, sizeof(h->pps_buffers));
        if (ff_h264_alloc_tables(h) < 0) {
            av_log(dst, AV_LOG_ERROR, "Could not allocate memory for h264\n");
            return AVERROR(ENOMEM);
        }
        context_init(h);

        for(i=0; i<2; i++){
            h->rbsp_buffer[i] = NULL;
            h->rbsp_buffer_size[i] = 0;
        }

        h->thread_context[0] = h;

        // frame_start may not be called for the next thread (if it's decoding a bottom field)
        // so this has to be allocated here
        h->s.obmc_scratchpad = av_malloc(16*6*s->linesize);

        s->dsp.clear_blocks(h->mb);
        s->dsp.clear_blocks(h->mb+(24*16<<h->pixel_shift));
    }

    //extradata/NAL handling
    h->is_avc          = h1->is_avc;

    //SPS/PPS
    copy_parameter_set((void**)h->sps_buffers, (void**)h1->sps_buffers, MAX_SPS_COUNT, sizeof(SPS));
    h->sps             = h1->sps;
    copy_parameter_set((void**)h->pps_buffers, (void**)h1->pps_buffers, MAX_PPS_COUNT, sizeof(PPS));
    h->pps             = h1->pps;

    //Dequantization matrices
    //FIXME these are big - can they be only copied when PPS changes?
    copy_fields(h, h1, dequant4_buffer, dequant4_coeff);

    for(i=0; i<6; i++)
        h->dequant4_coeff[i] = h->dequant4_buffer[0] + (h1->dequant4_coeff[i] - h1->dequant4_buffer[0]);

    for(i=0; i<6; i++)
        h->dequant8_coeff[i] = h->dequant8_buffer[0] + (h1->dequant8_coeff[i] - h1->dequant8_buffer[0]);

    h->dequant_coeff_pps = h1->dequant_coeff_pps;

    //POC timing
    copy_fields(h, h1, poc_lsb, redundant_pic_count);

    //reference lists
    copy_fields(h, h1, ref_count, list_count);
    copy_fields(h, h1, ref_list,  intra_gb);
    copy_fields(h, h1, short_ref, cabac_init_idc);

    copy_picture_range(h->short_ref,   h1->short_ref,   32, s, s1);
    copy_picture_range(h->long_ref,    h1->long_ref,    32, s, s1);
    copy_picture_range(h->delayed_pic, h1->delayed_pic, MAX_DELAYED_PIC_COUNT+2, s, s1);

    h->last_slice_type = h1->last_slice_type;
    h->sync            = h1->sync;

    if(!s->current_picture_ptr) return 0;

    if(!s->dropable) {
        err = ff_h264_execute_ref_pic_marking(h, h->mmco, h->mmco_index);
        h->prev_poc_msb     = h->poc_msb;
        h->prev_poc_lsb     = h->poc_lsb;
    }
    h->prev_frame_num_offset= h->frame_num_offset;
    h->prev_frame_num       = h->frame_num;
    h->outputed_poc         = h->next_outputed_poc;

    return err;
}

int ff_h264_frame_start(H264Context *h){
    MpegEncContext * const s = &h->s;
    int i;
    const int pixel_shift = h->pixel_shift;
    int thread_count = (s->avctx->active_thread_type & FF_THREAD_SLICE) ? s->avctx->thread_count : 1;

    if(MPV_frame_start(s, s->avctx) < 0)
        return -1;
    ff_er_frame_start(s);
    /*
     * MPV_frame_start uses pict_type to derive key_frame.
     * This is incorrect for H.264; IDR markings must be used.
     * Zero here; IDR markings per slice in frame or fields are ORed in later.
     * See decode_nal_units().
     */
    s->current_picture_ptr->f.key_frame = 0;
    s->current_picture_ptr->mmco_reset= 0;

    assert(s->linesize && s->uvlinesize);

    for(i=0; i<16; i++){
        h->block_offset[i]= (4*((scan8[i] - scan8[0])&7) << pixel_shift) + 4*s->linesize*((scan8[i] - scan8[0])>>3);
        h->block_offset[48+i]= (4*((scan8[i] - scan8[0])&7) << pixel_shift) + 8*s->linesize*((scan8[i] - scan8[0])>>3);
    }
    for(i=0; i<16; i++){
        h->block_offset[16+i]=
        h->block_offset[32+i]= (4*((scan8[i] - scan8[0])&7) << pixel_shift) + 4*s->uvlinesize*((scan8[i] - scan8[0])>>3);
        h->block_offset[48+16+i]=
        h->block_offset[48+32+i]= (4*((scan8[i] - scan8[0])&7) << pixel_shift) + 8*s->uvlinesize*((scan8[i] - scan8[0])>>3);
    }

    /* can't be in alloc_tables because linesize isn't known there.
     * FIXME: redo bipred weight to not require extra buffer? */
    for(i = 0; i < thread_count; i++)
        if(h->thread_context[i] && !h->thread_context[i]->s.obmc_scratchpad)
            h->thread_context[i]->s.obmc_scratchpad = av_malloc(16*6*s->linesize);

    /* some macroblocks can be accessed before they're available in case of lost slices, mbaff or threading*/
    memset(h->slice_table, -1, (s->mb_height*s->mb_stride-1) * sizeof(*h->slice_table));

//    s->decode = (s->flags & CODEC_FLAG_PSNR) || !s->encoding || s->current_picture.f.reference /*|| h->contains_intra*/ || 1;

    // We mark the current picture as non-reference after allocating it, so
    // that if we break out due to an error it can be released automatically
    // in the next MPV_frame_start().
    // SVQ3 as well as most other codecs have only last/next/current and thus
    // get released even with set reference, besides SVQ3 and others do not
    // mark frames as reference later "naturally".
    if(s->codec_id != CODEC_ID_SVQ3)
        s->current_picture_ptr->f.reference = 0;

    s->current_picture_ptr->field_poc[0]=
    s->current_picture_ptr->field_poc[1]= INT_MAX;

    h->next_output_pic = NULL;

    assert(s->current_picture_ptr->long_ref==0);

    return 0;
}

/**
  * Run setup operations that must be run after slice header decoding.
  * This includes finding the next displayed frame.
  *
  * @param h h264 master context
  * @param setup_finished enough NALs have been read that we can call
  * ff_thread_finish_setup()
  */
static void decode_postinit(H264Context *h, int setup_finished){
    MpegEncContext * const s = &h->s;
    Picture *out = s->current_picture_ptr;
    Picture *cur = s->current_picture_ptr;
    int i, pics, out_of_order, out_idx;

    s->current_picture_ptr->f.qscale_type = FF_QSCALE_TYPE_H264;
    s->current_picture_ptr->f.pict_type   = s->pict_type;

    if (h->next_output_pic) return;

    if (cur->field_poc[0]==INT_MAX || cur->field_poc[1]==INT_MAX) {
        //FIXME: if we have two PAFF fields in one packet, we can't start the next thread here.
        //If we have one field per packet, we can. The check in decode_nal_units() is not good enough
        //to find this yet, so we assume the worst for now.
        //if (setup_finished)
        //    ff_thread_finish_setup(s->avctx);
        return;
    }

    cur->f.interlaced_frame = 0;
    cur->f.repeat_pict      = 0;

    /* Signal interlacing information externally. */
    /* Prioritize picture timing SEI information over used decoding process if it exists. */

    if(h->sps.pic_struct_present_flag){
        switch (h->sei_pic_struct)
        {
        case SEI_PIC_STRUCT_FRAME:
            break;
        case SEI_PIC_STRUCT_TOP_FIELD:
        case SEI_PIC_STRUCT_BOTTOM_FIELD:
            cur->f.interlaced_frame = 1;
            break;
        case SEI_PIC_STRUCT_TOP_BOTTOM:
        case SEI_PIC_STRUCT_BOTTOM_TOP:
            if (FIELD_OR_MBAFF_PICTURE)
                cur->f.interlaced_frame = 1;
            else
                // try to flag soft telecine progressive
                cur->f.interlaced_frame = h->prev_interlaced_frame;
            break;
        case SEI_PIC_STRUCT_TOP_BOTTOM_TOP:
        case SEI_PIC_STRUCT_BOTTOM_TOP_BOTTOM:
            // Signal the possibility of telecined film externally (pic_struct 5,6)
            // From these hints, let the applications decide if they apply deinterlacing.
            cur->f.repeat_pict = 1;
            break;
        case SEI_PIC_STRUCT_FRAME_DOUBLING:
            // Force progressive here, as doubling interlaced frame is a bad idea.
            cur->f.repeat_pict = 2;
            break;
        case SEI_PIC_STRUCT_FRAME_TRIPLING:
            cur->f.repeat_pict = 4;
            break;
        }

        if ((h->sei_ct_type & 3) && h->sei_pic_struct <= SEI_PIC_STRUCT_BOTTOM_TOP)
            cur->f.interlaced_frame = (h->sei_ct_type & (1 << 1)) != 0;
    }else{
        /* Derive interlacing flag from used decoding process. */
        cur->f.interlaced_frame = FIELD_OR_MBAFF_PICTURE;
    }
    h->prev_interlaced_frame = cur->f.interlaced_frame;

    if (cur->field_poc[0] != cur->field_poc[1]){
        /* Derive top_field_first from field pocs. */
        cur->f.top_field_first = cur->field_poc[0] < cur->field_poc[1];
    }else{
        if (cur->f.interlaced_frame || h->sps.pic_struct_present_flag) {
            /* Use picture timing SEI information. Even if it is a information of a past frame, better than nothing. */
            if(h->sei_pic_struct == SEI_PIC_STRUCT_TOP_BOTTOM
              || h->sei_pic_struct == SEI_PIC_STRUCT_TOP_BOTTOM_TOP)
                cur->f.top_field_first = 1;
            else
                cur->f.top_field_first = 0;
        }else{
            /* Most likely progressive */
            cur->f.top_field_first = 0;
        }
    }

    //FIXME do something with unavailable reference frames

    /* Sort B-frames into display order */

    if(h->sps.bitstream_restriction_flag
       && s->avctx->has_b_frames < h->sps.num_reorder_frames){
        s->avctx->has_b_frames = h->sps.num_reorder_frames;
        s->low_delay = 0;
    }

    if(   s->avctx->strict_std_compliance >= FF_COMPLIANCE_STRICT
       && !h->sps.bitstream_restriction_flag){
        s->avctx->has_b_frames= MAX_DELAYED_PIC_COUNT;
        s->low_delay= 0;
    }

    pics = 0;
    while(h->delayed_pic[pics]) pics++;

    av_assert0(pics <= MAX_DELAYED_PIC_COUNT);

    h->delayed_pic[pics++] = cur;
    if (cur->f.reference == 0)
        cur->f.reference = DELAYED_PIC_REF;

    out = h->delayed_pic[0];
    out_idx = 0;
    for (i = 1; h->delayed_pic[i] && !h->delayed_pic[i]->f.key_frame && !h->delayed_pic[i]->mmco_reset; i++)
        if(h->delayed_pic[i]->poc < out->poc){
            out = h->delayed_pic[i];
            out_idx = i;
        }
    if (s->avctx->has_b_frames == 0 && (h->delayed_pic[0]->f.key_frame || h->delayed_pic[0]->mmco_reset))
        h->next_outputed_poc= INT_MIN;
    out_of_order = out->poc < h->next_outputed_poc;

    if(h->sps.bitstream_restriction_flag && s->avctx->has_b_frames >= h->sps.num_reorder_frames)
        { }
    else if((out_of_order && pics-1 == s->avctx->has_b_frames && s->avctx->has_b_frames < MAX_DELAYED_PIC_COUNT)
       || (s->low_delay &&
        ((h->next_outputed_poc != INT_MIN && out->poc > h->next_outputed_poc + 2)
         || cur->f.pict_type == AV_PICTURE_TYPE_B)))
    {
        s->low_delay = 0;
        s->avctx->has_b_frames++;
    }

    if(out_of_order || pics > s->avctx->has_b_frames){
        out->f.reference &= ~DELAYED_PIC_REF;
        out->owner2 = s; // for frame threading, the owner must be the second field's thread
                         // or else the first thread can release the picture and reuse it unsafely
        for(i=out_idx; h->delayed_pic[i]; i++)
            h->delayed_pic[i] = h->delayed_pic[i+1];
    }
    if(!out_of_order && pics > s->avctx->has_b_frames){
        h->next_output_pic = out;
        if (out_idx == 0 && h->delayed_pic[0] && (h->delayed_pic[0]->f.key_frame || h->delayed_pic[0]->mmco_reset)) {
            h->next_outputed_poc = INT_MIN;
        } else
            h->next_outputed_poc = out->poc;
    }else{
        av_log(s->avctx, AV_LOG_DEBUG, "no picture\n");
    }

    if (h->next_output_pic && h->next_output_pic->sync) {
        h->sync |= 2;
    }

    if (setup_finished)
        ff_thread_finish_setup(s->avctx);
}

<<<<<<< HEAD
static av_always_inline void backup_mb_border(H264Context *h, uint8_t *src_y, uint8_t *src_cb, uint8_t *src_cr, int linesize, int uvlinesize, int simple){
=======
static av_always_inline void backup_mb_border(H264Context *h, uint8_t *src_y,
                                              uint8_t *src_cb, uint8_t *src_cr,
                                              int linesize, int uvlinesize, int simple)
{
>>>>>>> f4b51d06
    MpegEncContext * const s = &h->s;
    uint8_t *top_border;
    int top_idx = 1;
    const int pixel_shift = h->pixel_shift;
    int chroma444 = CHROMA444;
    int chroma422 = CHROMA422;

    src_y  -=   linesize;
    src_cb -= uvlinesize;
    src_cr -= uvlinesize;

    if(!simple && FRAME_MBAFF){
        if(s->mb_y&1){
            if(!MB_MBAFF){
                top_border = h->top_borders[0][s->mb_x];
                AV_COPY128(top_border, src_y + 15*linesize);
                if (pixel_shift)
                    AV_COPY128(top_border+16, src_y+15*linesize+16);
                if(simple || !CONFIG_GRAY || !(s->flags&CODEC_FLAG_GRAY)){
                    if(chroma444){
                        if (pixel_shift){
                            AV_COPY128(top_border+32, src_cb + 15*uvlinesize);
                            AV_COPY128(top_border+48, src_cb + 15*uvlinesize+16);
                            AV_COPY128(top_border+64, src_cr + 15*uvlinesize);
                            AV_COPY128(top_border+80, src_cr + 15*uvlinesize+16);
                        } else {
                            AV_COPY128(top_border+16, src_cb + 15*uvlinesize);
                            AV_COPY128(top_border+32, src_cr + 15*uvlinesize);
                        }
<<<<<<< HEAD
                    } else if(chroma422){
=======
                    } else if(chroma422) {
>>>>>>> f4b51d06
                        if (pixel_shift) {
                            AV_COPY128(top_border+32, src_cb + 15*uvlinesize);
                            AV_COPY128(top_border+48, src_cr + 15*uvlinesize);
                        } else {
                            AV_COPY64(top_border+16, src_cb +  15*uvlinesize);
                            AV_COPY64(top_border+24, src_cr +  15*uvlinesize);
                        }
                    } else {
                        if (pixel_shift) {
                            AV_COPY128(top_border+32, src_cb+7*uvlinesize);
                            AV_COPY128(top_border+48, src_cr+7*uvlinesize);
                        } else {
                            AV_COPY64(top_border+16, src_cb+7*uvlinesize);
                            AV_COPY64(top_border+24, src_cr+7*uvlinesize);
                        }
                    }
                }
            }
        }else if(MB_MBAFF){
            top_idx = 0;
        }else
            return;
    }

    top_border = h->top_borders[top_idx][s->mb_x];
    // There are two lines saved, the line above the the top macroblock of a pair,
    // and the line above the bottom macroblock
    AV_COPY128(top_border, src_y + 16*linesize);
    if (pixel_shift)
        AV_COPY128(top_border+16, src_y+16*linesize+16);

    if(simple || !CONFIG_GRAY || !(s->flags&CODEC_FLAG_GRAY)){
        if(chroma444){
            if (pixel_shift){
                AV_COPY128(top_border+32, src_cb + 16*linesize);
                AV_COPY128(top_border+48, src_cb + 16*linesize+16);
                AV_COPY128(top_border+64, src_cr + 16*linesize);
                AV_COPY128(top_border+80, src_cr + 16*linesize+16);
            } else {
                AV_COPY128(top_border+16, src_cb + 16*linesize);
                AV_COPY128(top_border+32, src_cr + 16*linesize);
            }
        } else if(chroma422) {
            if (pixel_shift) {
                AV_COPY128(top_border+32, src_cb+16*uvlinesize);
                AV_COPY128(top_border+48, src_cr+16*uvlinesize);
            } else {
                AV_COPY64(top_border+16, src_cb+16*uvlinesize);
                AV_COPY64(top_border+24, src_cr+16*uvlinesize);
            }
        } else {
            if (pixel_shift) {
                AV_COPY128(top_border+32, src_cb+8*uvlinesize);
                AV_COPY128(top_border+48, src_cr+8*uvlinesize);
            } else {
                AV_COPY64(top_border+16, src_cb+8*uvlinesize);
                AV_COPY64(top_border+24, src_cr+8*uvlinesize);
            }
        }
    }
}

static av_always_inline void xchg_mb_border(H264Context *h, uint8_t *src_y,
                                  uint8_t *src_cb, uint8_t *src_cr,
                                  int linesize, int uvlinesize,
                                  int xchg, int chroma444,
                                  int simple, int pixel_shift){
    MpegEncContext * const s = &h->s;
    int deblock_topleft;
    int deblock_top;
    int top_idx = 1;
    uint8_t *top_border_m1;
    uint8_t *top_border;

    if(!simple && FRAME_MBAFF){
        if(s->mb_y&1){
            if(!MB_MBAFF)
                return;
        }else{
            top_idx = MB_MBAFF ? 0 : 1;
        }
    }

    if(h->deblocking_filter == 2) {
        deblock_topleft = h->slice_table[h->mb_xy - 1 - s->mb_stride] == h->slice_num;
        deblock_top     = h->top_type;
    } else {
        deblock_topleft = (s->mb_x > 0);
        deblock_top     = (s->mb_y > !!MB_FIELD);
    }

    src_y  -=   linesize + 1 + pixel_shift;
    src_cb -= uvlinesize + 1 + pixel_shift;
    src_cr -= uvlinesize + 1 + pixel_shift;

    top_border_m1 = h->top_borders[top_idx][s->mb_x-1];
    top_border    = h->top_borders[top_idx][s->mb_x];

#define XCHG(a,b,xchg)\
    if (pixel_shift) {\
        if (xchg) {\
            AV_SWAP64(b+0,a+0);\
            AV_SWAP64(b+8,a+8);\
        } else {\
            AV_COPY128(b,a); \
        }\
    } else \
if (xchg) AV_SWAP64(b,a);\
else      AV_COPY64(b,a);

    if(deblock_top){
        if(deblock_topleft){
            XCHG(top_border_m1 + (8 << pixel_shift), src_y - (7 << pixel_shift), 1);
        }
        XCHG(top_border + (0 << pixel_shift), src_y + (1 << pixel_shift), xchg);
        XCHG(top_border + (8 << pixel_shift), src_y + (9 << pixel_shift), 1);
        if(s->mb_x+1 < s->mb_width){
            XCHG(h->top_borders[top_idx][s->mb_x+1], src_y + (17 << pixel_shift), 1);
        }
    }
    if(simple || !CONFIG_GRAY || !(s->flags&CODEC_FLAG_GRAY)){
        if(chroma444){
            if(deblock_topleft){
                XCHG(top_border_m1 + (24 << pixel_shift), src_cb - (7 << pixel_shift), 1);
                XCHG(top_border_m1 + (40 << pixel_shift), src_cr - (7 << pixel_shift), 1);
            }
            XCHG(top_border + (16 << pixel_shift), src_cb + (1 << pixel_shift), xchg);
            XCHG(top_border + (24 << pixel_shift), src_cb + (9 << pixel_shift), 1);
            XCHG(top_border + (32 << pixel_shift), src_cr + (1 << pixel_shift), xchg);
            XCHG(top_border + (40 << pixel_shift), src_cr + (9 << pixel_shift), 1);
            if(s->mb_x+1 < s->mb_width){
                XCHG(h->top_borders[top_idx][s->mb_x+1] + (16 << pixel_shift), src_cb + (17 << pixel_shift), 1);
                XCHG(h->top_borders[top_idx][s->mb_x+1] + (32 << pixel_shift), src_cr + (17 << pixel_shift), 1);
            }
        } else {
            if(deblock_top){
                if(deblock_topleft){
                    XCHG(top_border_m1 + (16 << pixel_shift), src_cb - (7 << pixel_shift), 1);
                    XCHG(top_border_m1 + (24 << pixel_shift), src_cr - (7 << pixel_shift), 1);
                }
                XCHG(top_border + (16 << pixel_shift), src_cb+1+pixel_shift, 1);
                XCHG(top_border + (24 << pixel_shift), src_cr+1+pixel_shift, 1);
            }
        }
    }
}

static av_always_inline int dctcoef_get(DCTELEM *mb, int high_bit_depth, int index) {
    if (high_bit_depth) {
        return AV_RN32A(((int32_t*)mb) + index);
    } else
        return AV_RN16A(mb + index);
}

static av_always_inline void dctcoef_set(DCTELEM *mb, int high_bit_depth, int index, int value) {
    if (high_bit_depth) {
        AV_WN32A(((int32_t*)mb) + index, value);
    } else
        AV_WN16A(mb + index, value);
}

static av_always_inline void hl_decode_mb_predict_luma(H264Context *h, int mb_type, int is_h264, int simple, int transform_bypass,
                                                       int pixel_shift, int *block_offset, int linesize, uint8_t *dest_y, int p)
{
    MpegEncContext * const s = &h->s;
    void (*idct_add)(uint8_t *dst, DCTELEM *block, int stride);
    void (*idct_dc_add)(uint8_t *dst, DCTELEM *block, int stride);
    int i;
    int qscale = p == 0 ? s->qscale : h->chroma_qp[p-1];
    block_offset += 16*p;
    if(IS_INTRA4x4(mb_type)){
        if(simple || !s->encoding){
            if(IS_8x8DCT(mb_type)){
                if(transform_bypass){
                    idct_dc_add =
                    idct_add    = s->dsp.add_pixels8;
                }else{
                    idct_dc_add = h->h264dsp.h264_idct8_dc_add;
                    idct_add    = h->h264dsp.h264_idct8_add;
                }
                for(i=0; i<16; i+=4){
                    uint8_t * const ptr= dest_y + block_offset[i];
                    const int dir= h->intra4x4_pred_mode_cache[ scan8[i] ];
                    if(transform_bypass && h->sps.profile_idc==244 && dir<=1){
                        h->hpc.pred8x8l_add[dir](ptr, h->mb + (i*16+p*256 << pixel_shift), linesize);
                    }else{
                        const int nnz = h->non_zero_count_cache[ scan8[i+p*16] ];
                        h->hpc.pred8x8l[ dir ](ptr, (h->topleft_samples_available<<i)&0x8000,
                                                    (h->topright_samples_available<<i)&0x4000, linesize);
                        if(nnz){
                            if(nnz == 1 && dctcoef_get(h->mb, pixel_shift, i*16+p*256))
                                idct_dc_add(ptr, h->mb + (i*16+p*256 << pixel_shift), linesize);
                            else
                                idct_add   (ptr, h->mb + (i*16+p*256 << pixel_shift), linesize);
                        }
                    }
                }
            }else{
                if(transform_bypass){
                    idct_dc_add =
                    idct_add    = s->dsp.add_pixels4;
                }else{
                    idct_dc_add = h->h264dsp.h264_idct_dc_add;
                    idct_add    = h->h264dsp.h264_idct_add;
                }
                for(i=0; i<16; i++){
                    uint8_t * const ptr= dest_y + block_offset[i];
                    const int dir= h->intra4x4_pred_mode_cache[ scan8[i] ];

                    if(transform_bypass && h->sps.profile_idc==244 && dir<=1){
                        h->hpc.pred4x4_add[dir](ptr, h->mb + (i*16+p*256 << pixel_shift), linesize);
                    }else{
                        uint8_t *topright;
                        int nnz, tr;
                        uint64_t tr_high;
                        if(dir == DIAG_DOWN_LEFT_PRED || dir == VERT_LEFT_PRED){
                            const int topright_avail= (h->topright_samples_available<<i)&0x8000;
                            assert(s->mb_y || linesize <= block_offset[i]);
                            if(!topright_avail){
                                if (pixel_shift) {
                                    tr_high= ((uint16_t*)ptr)[3 - linesize/2]*0x0001000100010001ULL;
                                    topright= (uint8_t*) &tr_high;
                                } else {
                                    tr= ptr[3 - linesize]*0x01010101u;
                                    topright= (uint8_t*) &tr;
                                }
                            }else
                                topright= ptr + (4 << pixel_shift) - linesize;
                        }else
                            topright= NULL;

                        h->hpc.pred4x4[ dir ](ptr, topright, linesize);
                        nnz = h->non_zero_count_cache[ scan8[i+p*16] ];
                        if(nnz){
                            if(is_h264){
                                if(nnz == 1 && dctcoef_get(h->mb, pixel_shift, i*16+p*256))
                                    idct_dc_add(ptr, h->mb + (i*16+p*256 << pixel_shift), linesize);
                                else
                                    idct_add   (ptr, h->mb + (i*16+p*256 << pixel_shift), linesize);
                            }else
                                ff_svq3_add_idct_c(ptr, h->mb + i*16+p*256, linesize, qscale, 0);
                        }
                    }
                }
            }
        }
    }else{
        h->hpc.pred16x16[ h->intra16x16_pred_mode ](dest_y , linesize);
        if(is_h264){
            if(h->non_zero_count_cache[ scan8[LUMA_DC_BLOCK_INDEX+p] ]){
                if(!transform_bypass)
                    h->h264dsp.h264_luma_dc_dequant_idct(h->mb+(p*256 << pixel_shift), h->mb_luma_dc[p], h->dequant4_coeff[p][qscale][0]);
                else{
                    static const uint8_t dc_mapping[16] = { 0*16, 1*16, 4*16, 5*16, 2*16, 3*16, 6*16, 7*16,
                                                            8*16, 9*16,12*16,13*16,10*16,11*16,14*16,15*16};
                    for(i = 0; i < 16; i++)
                        dctcoef_set(h->mb+p*256, pixel_shift, dc_mapping[i], dctcoef_get(h->mb_luma_dc[p], pixel_shift, i));
                }
            }
        }else
            ff_svq3_luma_dc_dequant_idct_c(h->mb+p*256, h->mb_luma_dc[p], qscale);
    }
}

static av_always_inline void hl_decode_mb_idct_luma(H264Context *h, int mb_type, int is_h264, int simple, int transform_bypass,
                                                    int pixel_shift, int *block_offset, int linesize, uint8_t *dest_y, int p)
{
    MpegEncContext * const s = &h->s;
    void (*idct_add)(uint8_t *dst, DCTELEM *block, int stride);
    int i;
    block_offset += 16*p;
    if(!IS_INTRA4x4(mb_type)){
        if(is_h264){
            if(IS_INTRA16x16(mb_type)){
                if(transform_bypass){
                    if(h->sps.profile_idc==244 && (h->intra16x16_pred_mode==VERT_PRED8x8 || h->intra16x16_pred_mode==HOR_PRED8x8)){
                        h->hpc.pred16x16_add[h->intra16x16_pred_mode](dest_y, block_offset, h->mb + (p*256 << pixel_shift), linesize);
                    }else{
                        for(i=0; i<16; i++){
                            if(h->non_zero_count_cache[ scan8[i+p*16] ] || dctcoef_get(h->mb, pixel_shift, i*16+p*256))
                                s->dsp.add_pixels4(dest_y + block_offset[i], h->mb + (i*16+p*256 << pixel_shift), linesize);
                        }
                    }
                }else{
                    h->h264dsp.h264_idct_add16intra(dest_y, block_offset, h->mb + (p*256 << pixel_shift), linesize, h->non_zero_count_cache+p*5*8);
                }
            }else if(h->cbp&15){
                if(transform_bypass){
                    const int di = IS_8x8DCT(mb_type) ? 4 : 1;
                    idct_add= IS_8x8DCT(mb_type) ? s->dsp.add_pixels8 : s->dsp.add_pixels4;
                    for(i=0; i<16; i+=di){
                        if(h->non_zero_count_cache[ scan8[i+p*16] ]){
                            idct_add(dest_y + block_offset[i], h->mb + (i*16+p*256 << pixel_shift), linesize);
                        }
                    }
                }else{
                    if(IS_8x8DCT(mb_type)){
                        h->h264dsp.h264_idct8_add4(dest_y, block_offset, h->mb + (p*256 << pixel_shift), linesize, h->non_zero_count_cache+p*5*8);
                    }else{
                        h->h264dsp.h264_idct_add16(dest_y, block_offset, h->mb + (p*256 << pixel_shift), linesize, h->non_zero_count_cache+p*5*8);
                    }
                }
            }
        }else{
            for(i=0; i<16; i++){
                if(h->non_zero_count_cache[ scan8[i+p*16] ] || h->mb[i*16+p*256]){ //FIXME benchmark weird rule, & below
                    uint8_t * const ptr= dest_y + block_offset[i];
                    ff_svq3_add_idct_c(ptr, h->mb + i*16 + p*256, linesize, s->qscale, IS_INTRA(mb_type) ? 1 : 0);
                }
            }
        }
    }
}

static av_always_inline void hl_decode_mb_internal(H264Context *h, int simple, int pixel_shift)
{
    MpegEncContext * const s = &h->s;
    const int mb_x= s->mb_x;
    const int mb_y= s->mb_y;
    const int mb_xy= h->mb_xy;
    const int mb_type = s->current_picture.f.mb_type[mb_xy];
    uint8_t  *dest_y, *dest_cb, *dest_cr;
    int linesize, uvlinesize /*dct_offset*/;
    int i, j;
    int *block_offset = &h->block_offset[0];
    const int transform_bypass = !simple && (s->qscale == 0 && h->sps.transform_bypass);
    /* is_h264 should always be true if SVQ3 is disabled. */
    const int is_h264 = !CONFIG_SVQ3_DECODER || simple || s->codec_id == CODEC_ID_H264;
    void (*idct_add)(uint8_t *dst, DCTELEM *block, int stride);
<<<<<<< HEAD
    const int block_h = 16>>s->chroma_y_shift;
=======
    const int block_h = 16 >> s->chroma_y_shift;
    const int chroma422 = CHROMA422;
>>>>>>> f4b51d06

    dest_y  = s->current_picture.f.data[0] + ((mb_x << pixel_shift) + mb_y * s->linesize  ) * 16;
    dest_cb = s->current_picture.f.data[1] + (mb_x << pixel_shift)*8 + mb_y * s->uvlinesize * block_h;
    dest_cr = s->current_picture.f.data[2] + (mb_x << pixel_shift)*8 + mb_y * s->uvlinesize * block_h;

    s->dsp.prefetch(dest_y + (s->mb_x&3)*4*s->linesize + (64 << pixel_shift), s->linesize, 4);
    s->dsp.prefetch(dest_cb + (s->mb_x&7)*s->uvlinesize + (64 << pixel_shift), dest_cr - dest_cb, 2);

    h->list_counts[mb_xy]= h->list_count;

    if (!simple && MB_FIELD) {
        linesize   = h->mb_linesize   = s->linesize * 2;
        uvlinesize = h->mb_uvlinesize = s->uvlinesize * 2;
        block_offset = &h->block_offset[48];
        if(mb_y&1){ //FIXME move out of this function?
            dest_y -= s->linesize*15;
<<<<<<< HEAD
            dest_cb-= s->uvlinesize*(block_h-1);
            dest_cr-= s->uvlinesize*(block_h-1);
=======
            dest_cb-= s->uvlinesize * (block_h - 1);
            dest_cr-= s->uvlinesize * (block_h - 1);
>>>>>>> f4b51d06
        }
        if(FRAME_MBAFF) {
            int list;
            for(list=0; list<h->list_count; list++){
                if(!USES_LIST(mb_type, list))
                    continue;
                if(IS_16X16(mb_type)){
                    int8_t *ref = &h->ref_cache[list][scan8[0]];
                    fill_rectangle(ref, 4, 4, 8, (16+*ref)^(s->mb_y&1), 1);
                }else{
                    for(i=0; i<16; i+=4){
                        int ref = h->ref_cache[list][scan8[i]];
                        if(ref >= 0)
                            fill_rectangle(&h->ref_cache[list][scan8[i]], 2, 2, 8, (16+ref)^(s->mb_y&1), 1);
                    }
                }
            }
        }
    } else {
        linesize   = h->mb_linesize   = s->linesize;
        uvlinesize = h->mb_uvlinesize = s->uvlinesize;
//        dct_offset = s->linesize * 16;
    }

    if (!simple && IS_INTRA_PCM(mb_type)) {
        const int bit_depth = h->sps.bit_depth_luma;
        if (pixel_shift) {
            int j;
            GetBitContext gb;
            init_get_bits(&gb, (uint8_t*)h->mb, 384*bit_depth);

            for (i = 0; i < 16; i++) {
                uint16_t *tmp_y  = (uint16_t*)(dest_y  + i*linesize);
                for (j = 0; j < 16; j++)
                    tmp_y[j] = get_bits(&gb, bit_depth);
            }
            if(simple || !CONFIG_GRAY || !(s->flags&CODEC_FLAG_GRAY)){
                if (!h->sps.chroma_format_idc) {
                    for (i = 0; i < block_h; i++) {
                        uint16_t *tmp_cb = (uint16_t*)(dest_cb + i*uvlinesize);
<<<<<<< HEAD
=======
                        for (j = 0; j < 8; j++) {
                            tmp_cb[j] = 1 << (bit_depth - 1);
                        }
                    }
                    for (i = 0; i < block_h; i++) {
>>>>>>> f4b51d06
                        uint16_t *tmp_cr = (uint16_t*)(dest_cr + i*uvlinesize);
                        for (j = 0; j < 8; j++) {
                            tmp_cb[j] = tmp_cr[j] = 1 << (bit_depth - 1);
                        }
                    }
                } else {
                    for (i = 0; i < block_h; i++) {
                        uint16_t *tmp_cb = (uint16_t*)(dest_cb + i*uvlinesize);
                        for (j = 0; j < 8; j++)
                            tmp_cb[j] = get_bits(&gb, bit_depth);
                    }
                    for (i = 0; i < block_h; i++) {
                        uint16_t *tmp_cr = (uint16_t*)(dest_cr + i*uvlinesize);
                        for (j = 0; j < 8; j++)
                            tmp_cr[j] = get_bits(&gb, bit_depth);
                    }
                }
            }
        } else {
            for (i=0; i<16; i++) {
                memcpy(dest_y + i*  linesize, h->mb       + i*8, 16);
            }
            if(simple || !CONFIG_GRAY || !(s->flags&CODEC_FLAG_GRAY)){
                if (!h->sps.chroma_format_idc) {
<<<<<<< HEAD
                    for (i=0; i<8; i++) {
                        memset(dest_cb+ i*uvlinesize, 1 << (bit_depth - 1), 8);
                        memset(dest_cr+ i*uvlinesize, 1 << (bit_depth - 1), 8);
                    }
                } else {
                    for (i=0; i<block_h; i++) {
                        memcpy(dest_cb+ i*uvlinesize, h->mb + 128 + i*4,  8);
                        memcpy(dest_cr+ i*uvlinesize, h->mb + 160 + i*4,  8);
=======
                    for (i = 0; i < block_h; i++) {
                        memset(dest_cb + i*uvlinesize, 128, 8);
                        memset(dest_cr + i*uvlinesize, 128, 8);
                    }
                } else {
                    for (i = 0; i < block_h; i++) {
                        memcpy(dest_cb + i*uvlinesize, h->mb + 128 + i*4,  8);
                        memcpy(dest_cr + i*uvlinesize, h->mb + 160 + i*4,  8);
>>>>>>> f4b51d06
                    }
                }
            }
        }
    } else {
        if(IS_INTRA(mb_type)){
            if(h->deblocking_filter)
                xchg_mb_border(h, dest_y, dest_cb, dest_cr, linesize, uvlinesize, 1, 0, simple, pixel_shift);

            if(simple || !CONFIG_GRAY || !(s->flags&CODEC_FLAG_GRAY)){
                h->hpc.pred8x8[ h->chroma_pred_mode ](dest_cb, uvlinesize);
                h->hpc.pred8x8[ h->chroma_pred_mode ](dest_cr, uvlinesize);
            }

            hl_decode_mb_predict_luma(h, mb_type, is_h264, simple, transform_bypass, pixel_shift, block_offset, linesize, dest_y, 0);

            if(h->deblocking_filter)
                xchg_mb_border(h, dest_y, dest_cb, dest_cr, linesize, uvlinesize, 0, 0, simple, pixel_shift);
        }else if(is_h264){
            if (chroma422) {
                hl_motion_422(h, dest_y, dest_cb, dest_cr,
                              s->me.qpel_put, s->dsp.put_h264_chroma_pixels_tab,
                              s->me.qpel_avg, s->dsp.avg_h264_chroma_pixels_tab,
                              h->h264dsp.weight_h264_pixels_tab,
                              h->h264dsp.biweight_h264_pixels_tab,
                              pixel_shift);
            } else {
                hl_motion_420(h, dest_y, dest_cb, dest_cr,
                              s->me.qpel_put, s->dsp.put_h264_chroma_pixels_tab,
                              s->me.qpel_avg, s->dsp.avg_h264_chroma_pixels_tab,
                              h->h264dsp.weight_h264_pixels_tab,
                              h->h264dsp.biweight_h264_pixels_tab,
                              pixel_shift);
            }
        }

        hl_decode_mb_idct_luma(h, mb_type, is_h264, simple, transform_bypass, pixel_shift, block_offset, linesize, dest_y, 0);

        if((simple || !CONFIG_GRAY || !(s->flags&CODEC_FLAG_GRAY)) && (h->cbp&0x30)){
            uint8_t *dest[2] = {dest_cb, dest_cr};
            if(transform_bypass){
                if(IS_INTRA(mb_type) && h->sps.profile_idc==244 && (h->chroma_pred_mode==VERT_PRED8x8 || h->chroma_pred_mode==HOR_PRED8x8)){
                    h->hpc.pred8x8_add[h->chroma_pred_mode](dest[0], block_offset + 16, h->mb + (16*16*1 << pixel_shift), uvlinesize);
                    h->hpc.pred8x8_add[h->chroma_pred_mode](dest[1], block_offset + 32, h->mb + (16*16*2 << pixel_shift), uvlinesize);
                }else{
                    idct_add = s->dsp.add_pixels4;
                    for(j=1; j<3; j++){
                        for(i=j*16; i<j*16+4; i++){
                            if(h->non_zero_count_cache[ scan8[i] ] || dctcoef_get(h->mb, pixel_shift, i*16))
                                idct_add   (dest[j-1] + block_offset[i], h->mb + (i*16 << pixel_shift), uvlinesize);
                        }
                        if (chroma422) {
                            for(i=j*16+4; i<j*16+8; i++){
                                if(h->non_zero_count_cache[ scan8[i] ] || dctcoef_get(h->mb, pixel_shift, i*16))
                                    idct_add   (dest[j-1] + block_offset[i+4], h->mb + (i*16 << pixel_shift), uvlinesize);
                            }
                        }
                    }
                }
            }else{
                if(is_h264){
                    int qp[2];
<<<<<<< HEAD
                    if (CHROMA422) {
                        qp[0] = h->chroma_qp[0]+3;
                        qp[1] = h->chroma_qp[1]+3;
=======
                    if (chroma422) {
                        qp[0] = h->chroma_qp[0] + 3;
                        qp[1] = h->chroma_qp[1] + 3;
>>>>>>> f4b51d06
                    } else {
                        qp[0] = h->chroma_qp[0];
                        qp[1] = h->chroma_qp[1];
                    }
                    if(h->non_zero_count_cache[ scan8[CHROMA_DC_BLOCK_INDEX+0] ])
                        h->h264dsp.h264_chroma_dc_dequant_idct(h->mb + (16*16*1 << pixel_shift), h->dequant4_coeff[IS_INTRA(mb_type) ? 1:4][qp[0]][0]);
                    if(h->non_zero_count_cache[ scan8[CHROMA_DC_BLOCK_INDEX+1] ])
                        h->h264dsp.h264_chroma_dc_dequant_idct(h->mb + (16*16*2 << pixel_shift), h->dequant4_coeff[IS_INTRA(mb_type) ? 2:5][qp[1]][0]);
                    h->h264dsp.h264_idct_add8(dest, block_offset,
                                              h->mb, uvlinesize,
                                              h->non_zero_count_cache);
                }
#if CONFIG_SVQ3_DECODER
                else{
                    h->h264dsp.h264_chroma_dc_dequant_idct(h->mb + 16*16*1, h->dequant4_coeff[IS_INTRA(mb_type) ? 1:4][h->chroma_qp[0]][0]);
                    h->h264dsp.h264_chroma_dc_dequant_idct(h->mb + 16*16*2, h->dequant4_coeff[IS_INTRA(mb_type) ? 2:5][h->chroma_qp[1]][0]);
                    for(j=1; j<3; j++){
                        for(i=j*16; i<j*16+4; i++){
                            if(h->non_zero_count_cache[ scan8[i] ] || h->mb[i*16]){
                                uint8_t * const ptr= dest[j-1] + block_offset[i];
                                ff_svq3_add_idct_c(ptr, h->mb + i*16, uvlinesize, ff_h264_chroma_qp[0][s->qscale + 12] - 12, 2);
                            }
                        }
                    }
                }
#endif
            }
        }
    }
    if(h->cbp || IS_INTRA(mb_type))
    {
        s->dsp.clear_blocks(h->mb);
        s->dsp.clear_blocks(h->mb+(24*16<<pixel_shift));
    }
}

static av_always_inline void hl_decode_mb_444_internal(H264Context *h, int simple, int pixel_shift){
    MpegEncContext * const s = &h->s;
    const int mb_x= s->mb_x;
    const int mb_y= s->mb_y;
    const int mb_xy= h->mb_xy;
    const int mb_type = s->current_picture.f.mb_type[mb_xy];
    uint8_t  *dest[3];
    int linesize;
    int i, j, p;
    int *block_offset = &h->block_offset[0];
    const int transform_bypass = !simple && (s->qscale == 0 && h->sps.transform_bypass);
    const int plane_count = (simple || !CONFIG_GRAY || !(s->flags&CODEC_FLAG_GRAY)) ? 3 : 1;

    for (p = 0; p < plane_count; p++)
    {
        dest[p] = s->current_picture.f.data[p] + ((mb_x << pixel_shift) + mb_y * s->linesize) * 16;
        s->dsp.prefetch(dest[p] + (s->mb_x&3)*4*s->linesize + (64 << pixel_shift), s->linesize, 4);
    }

    h->list_counts[mb_xy]= h->list_count;

    if (!simple && MB_FIELD) {
        linesize   = h->mb_linesize = h->mb_uvlinesize = s->linesize * 2;
        block_offset = &h->block_offset[48];
        if(mb_y&1) //FIXME move out of this function?
            for (p = 0; p < 3; p++)
                dest[p] -= s->linesize*15;
        if(FRAME_MBAFF) {
            int list;
            for(list=0; list<h->list_count; list++){
                if(!USES_LIST(mb_type, list))
                    continue;
                if(IS_16X16(mb_type)){
                    int8_t *ref = &h->ref_cache[list][scan8[0]];
                    fill_rectangle(ref, 4, 4, 8, (16+*ref)^(s->mb_y&1), 1);
                }else{
                    for(i=0; i<16; i+=4){
                        int ref = h->ref_cache[list][scan8[i]];
                        if(ref >= 0)
                            fill_rectangle(&h->ref_cache[list][scan8[i]], 2, 2, 8, (16+ref)^(s->mb_y&1), 1);
                    }
                }
            }
        }
    } else {
        linesize   = h->mb_linesize = h->mb_uvlinesize = s->linesize;
    }

    if (!simple && IS_INTRA_PCM(mb_type)) {
        if (pixel_shift) {
            const int bit_depth = h->sps.bit_depth_luma;
            GetBitContext gb;
            init_get_bits(&gb, (uint8_t*)h->mb, 768*bit_depth);

            for (p = 0; p < plane_count; p++) {
                for (i = 0; i < 16; i++) {
                    uint16_t *tmp = (uint16_t*)(dest[p] + i*linesize);
                    for (j = 0; j < 16; j++)
                        tmp[j] = get_bits(&gb, bit_depth);
                }
            }
        } else {
            for (p = 0; p < plane_count; p++) {
                for (i = 0; i < 16; i++) {
                    memcpy(dest[p] + i*linesize, h->mb + p*128 + i*8, 16);
                }
            }
        }
    } else {
        if(IS_INTRA(mb_type)){
            if(h->deblocking_filter)
                xchg_mb_border(h, dest[0], dest[1], dest[2], linesize, linesize, 1, 1, simple, pixel_shift);

            for (p = 0; p < plane_count; p++)
                hl_decode_mb_predict_luma(h, mb_type, 1, simple, transform_bypass, pixel_shift, block_offset, linesize, dest[p], p);

            if(h->deblocking_filter)
                xchg_mb_border(h, dest[0], dest[1], dest[2], linesize, linesize, 0, 1, simple, pixel_shift);
        }else{
            hl_motion(h, dest[0], dest[1], dest[2],
                      s->me.qpel_put, s->dsp.put_h264_chroma_pixels_tab,
                      s->me.qpel_avg, s->dsp.avg_h264_chroma_pixels_tab,
                      h->h264dsp.weight_h264_pixels_tab,
                      h->h264dsp.biweight_h264_pixels_tab, pixel_shift, 3);
        }

        for (p = 0; p < plane_count; p++)
            hl_decode_mb_idct_luma(h, mb_type, 1, simple, transform_bypass, pixel_shift, block_offset, linesize, dest[p], p);
    }
    if(h->cbp || IS_INTRA(mb_type))
    {
        s->dsp.clear_blocks(h->mb);
        s->dsp.clear_blocks(h->mb+(24*16<<pixel_shift));
    }
}

/**
 * Process a macroblock; this case avoids checks for expensive uncommon cases.
 */
#define hl_decode_mb_simple(sh, bits) \
static void hl_decode_mb_simple_ ## bits(H264Context *h){ \
    hl_decode_mb_internal(h, 1, sh); \
}
hl_decode_mb_simple(0, 8);
hl_decode_mb_simple(1, 16);

/**
 * Process a macroblock; this handles edge cases, such as interlacing.
 */
static void av_noinline hl_decode_mb_complex(H264Context *h){
    hl_decode_mb_internal(h, 0, h->pixel_shift);
}

static void av_noinline hl_decode_mb_444_complex(H264Context *h){
    hl_decode_mb_444_internal(h, 0, h->pixel_shift);
}

static void av_noinline hl_decode_mb_444_simple(H264Context *h){
    hl_decode_mb_444_internal(h, 1, 0);
}

void ff_h264_hl_decode_mb(H264Context *h){
    MpegEncContext * const s = &h->s;
    const int mb_xy= h->mb_xy;
    const int mb_type = s->current_picture.f.mb_type[mb_xy];
    int is_complex = CONFIG_SMALL || h->is_complex || IS_INTRA_PCM(mb_type) || s->qscale == 0;

    if (CHROMA444) {
        if(is_complex || h->pixel_shift)
            hl_decode_mb_444_complex(h);
        else
            hl_decode_mb_444_simple(h);
    } else if (is_complex) {
        hl_decode_mb_complex(h);
    } else if (h->pixel_shift) {
        hl_decode_mb_simple_16(h);
    } else
        hl_decode_mb_simple_8(h);
}

static int pred_weight_table(H264Context *h){
    MpegEncContext * const s = &h->s;
    int list, i;
    int luma_def, chroma_def;

    h->use_weight= 0;
    h->use_weight_chroma= 0;
    h->luma_log2_weight_denom= get_ue_golomb(&s->gb);
    if(h->sps.chroma_format_idc)
        h->chroma_log2_weight_denom= get_ue_golomb(&s->gb);
    luma_def = 1<<h->luma_log2_weight_denom;
    chroma_def = 1<<h->chroma_log2_weight_denom;

    for(list=0; list<2; list++){
        h->luma_weight_flag[list]   = 0;
        h->chroma_weight_flag[list] = 0;
        for(i=0; i<h->ref_count[list]; i++){
            int luma_weight_flag, chroma_weight_flag;

            luma_weight_flag= get_bits1(&s->gb);
            if(luma_weight_flag){
                h->luma_weight[i][list][0]= get_se_golomb(&s->gb);
                h->luma_weight[i][list][1]= get_se_golomb(&s->gb);
                if(   h->luma_weight[i][list][0] != luma_def
                   || h->luma_weight[i][list][1] != 0) {
                    h->use_weight= 1;
                    h->luma_weight_flag[list]= 1;
                }
            }else{
                h->luma_weight[i][list][0]= luma_def;
                h->luma_weight[i][list][1]= 0;
            }

            if(h->sps.chroma_format_idc){
                chroma_weight_flag= get_bits1(&s->gb);
                if(chroma_weight_flag){
                    int j;
                    for(j=0; j<2; j++){
                        h->chroma_weight[i][list][j][0]= get_se_golomb(&s->gb);
                        h->chroma_weight[i][list][j][1]= get_se_golomb(&s->gb);
                        if(   h->chroma_weight[i][list][j][0] != chroma_def
                           || h->chroma_weight[i][list][j][1] != 0) {
                            h->use_weight_chroma= 1;
                            h->chroma_weight_flag[list]= 1;
                        }
                    }
                }else{
                    int j;
                    for(j=0; j<2; j++){
                        h->chroma_weight[i][list][j][0]= chroma_def;
                        h->chroma_weight[i][list][j][1]= 0;
                    }
                }
            }
        }
        if(h->slice_type_nos != AV_PICTURE_TYPE_B) break;
    }
    h->use_weight= h->use_weight || h->use_weight_chroma;
    return 0;
}

/**
 * Initialize implicit_weight table.
 * @param field  0/1 initialize the weight for interlaced MBAFF
 *                -1 initializes the rest
 */
static void implicit_weight_table(H264Context *h, int field){
    MpegEncContext * const s = &h->s;
    int ref0, ref1, i, cur_poc, ref_start, ref_count0, ref_count1;

    for (i = 0; i < 2; i++) {
        h->luma_weight_flag[i]   = 0;
        h->chroma_weight_flag[i] = 0;
    }

    if(field < 0){
        if (s->picture_structure == PICT_FRAME) {
            cur_poc = s->current_picture_ptr->poc;
        } else {
            cur_poc = s->current_picture_ptr->field_poc[s->picture_structure - 1];
        }
    if(   h->ref_count[0] == 1 && h->ref_count[1] == 1 && !FRAME_MBAFF
       && h->ref_list[0][0].poc + h->ref_list[1][0].poc == 2*cur_poc){
        h->use_weight= 0;
        h->use_weight_chroma= 0;
        return;
    }
        ref_start= 0;
        ref_count0= h->ref_count[0];
        ref_count1= h->ref_count[1];
    }else{
        cur_poc = s->current_picture_ptr->field_poc[field];
        ref_start= 16;
        ref_count0= 16+2*h->ref_count[0];
        ref_count1= 16+2*h->ref_count[1];
    }

    h->use_weight= 2;
    h->use_weight_chroma= 2;
    h->luma_log2_weight_denom= 5;
    h->chroma_log2_weight_denom= 5;

    for(ref0=ref_start; ref0 < ref_count0; ref0++){
        int poc0 = h->ref_list[0][ref0].poc;
        for(ref1=ref_start; ref1 < ref_count1; ref1++){
            int w = 32;
            if (!h->ref_list[0][ref0].long_ref && !h->ref_list[1][ref1].long_ref) {
                int poc1 = h->ref_list[1][ref1].poc;
                int td = av_clip(poc1 - poc0, -128, 127);
                if(td){
                    int tb = av_clip(cur_poc - poc0, -128, 127);
                    int tx = (16384 + (FFABS(td) >> 1)) / td;
                    int dist_scale_factor = (tb*tx + 32) >> 8;
                    if(dist_scale_factor >= -64 && dist_scale_factor <= 128)
                        w = 64 - dist_scale_factor;
                }
            }
            if(field<0){
                h->implicit_weight[ref0][ref1][0]=
                h->implicit_weight[ref0][ref1][1]= w;
            }else{
                h->implicit_weight[ref0][ref1][field]=w;
            }
        }
    }
}

/**
 * instantaneous decoder refresh.
 */
static void idr(H264Context *h){
    ff_h264_remove_all_refs(h);
    h->prev_frame_num= 0;
    h->prev_frame_num_offset= 0;
    h->prev_poc_msb=
    h->prev_poc_lsb= 0;
}

/* forget old pics after a seek */
static void flush_dpb(AVCodecContext *avctx){
    H264Context *h= avctx->priv_data;
    int i;
    for(i=0; i<=MAX_DELAYED_PIC_COUNT; i++) {
        if(h->delayed_pic[i])
            h->delayed_pic[i]->f.reference = 0;
        h->delayed_pic[i]= NULL;
    }
    h->outputed_poc=h->next_outputed_poc= INT_MIN;
    h->prev_interlaced_frame = 1;
    idr(h);
    if(h->s.current_picture_ptr)
        h->s.current_picture_ptr->f.reference = 0;
    h->s.first_field= 0;
    ff_h264_reset_sei(h);
    ff_mpeg_flush(avctx);
    h->recovery_frame= -1;
    h->sync= 0;
}

static int init_poc(H264Context *h){
    MpegEncContext * const s = &h->s;
    const int max_frame_num= 1<<h->sps.log2_max_frame_num;
    int field_poc[2];
    Picture *cur = s->current_picture_ptr;

    h->frame_num_offset= h->prev_frame_num_offset;
    if(h->frame_num < h->prev_frame_num)
        h->frame_num_offset += max_frame_num;

    if(h->sps.poc_type==0){
        const int max_poc_lsb= 1<<h->sps.log2_max_poc_lsb;

        if     (h->poc_lsb < h->prev_poc_lsb && h->prev_poc_lsb - h->poc_lsb >= max_poc_lsb/2)
            h->poc_msb = h->prev_poc_msb + max_poc_lsb;
        else if(h->poc_lsb > h->prev_poc_lsb && h->prev_poc_lsb - h->poc_lsb < -max_poc_lsb/2)
            h->poc_msb = h->prev_poc_msb - max_poc_lsb;
        else
            h->poc_msb = h->prev_poc_msb;
//printf("poc: %d %d\n", h->poc_msb, h->poc_lsb);
        field_poc[0] =
        field_poc[1] = h->poc_msb + h->poc_lsb;
        if(s->picture_structure == PICT_FRAME)
            field_poc[1] += h->delta_poc_bottom;
    }else if(h->sps.poc_type==1){
        int abs_frame_num, expected_delta_per_poc_cycle, expectedpoc;
        int i;

        if(h->sps.poc_cycle_length != 0)
            abs_frame_num = h->frame_num_offset + h->frame_num;
        else
            abs_frame_num = 0;

        if(h->nal_ref_idc==0 && abs_frame_num > 0)
            abs_frame_num--;

        expected_delta_per_poc_cycle = 0;
        for(i=0; i < h->sps.poc_cycle_length; i++)
            expected_delta_per_poc_cycle += h->sps.offset_for_ref_frame[ i ]; //FIXME integrate during sps parse

        if(abs_frame_num > 0){
            int poc_cycle_cnt          = (abs_frame_num - 1) / h->sps.poc_cycle_length;
            int frame_num_in_poc_cycle = (abs_frame_num - 1) % h->sps.poc_cycle_length;

            expectedpoc = poc_cycle_cnt * expected_delta_per_poc_cycle;
            for(i = 0; i <= frame_num_in_poc_cycle; i++)
                expectedpoc = expectedpoc + h->sps.offset_for_ref_frame[ i ];
        } else
            expectedpoc = 0;

        if(h->nal_ref_idc == 0)
            expectedpoc = expectedpoc + h->sps.offset_for_non_ref_pic;

        field_poc[0] = expectedpoc + h->delta_poc[0];
        field_poc[1] = field_poc[0] + h->sps.offset_for_top_to_bottom_field;

        if(s->picture_structure == PICT_FRAME)
            field_poc[1] += h->delta_poc[1];
    }else{
        int poc= 2*(h->frame_num_offset + h->frame_num);

        if(!h->nal_ref_idc)
            poc--;

        field_poc[0]= poc;
        field_poc[1]= poc;
    }

    if(s->picture_structure != PICT_BOTTOM_FIELD)
        s->current_picture_ptr->field_poc[0]= field_poc[0];
    if(s->picture_structure != PICT_TOP_FIELD)
        s->current_picture_ptr->field_poc[1]= field_poc[1];
    cur->poc= FFMIN(cur->field_poc[0], cur->field_poc[1]);

    return 0;
}


/**
 * initialize scan tables
 */
static void init_scan_tables(H264Context *h){
    int i;
    for(i=0; i<16; i++){
#define T(x) (x>>2) | ((x<<2) & 0xF)
        h->zigzag_scan[i] = T(zigzag_scan[i]);
        h-> field_scan[i] = T( field_scan[i]);
#undef T
    }
    for(i=0; i<64; i++){
#define T(x) (x>>3) | ((x&7)<<3)
        h->zigzag_scan8x8[i]       = T(ff_zigzag_direct[i]);
        h->zigzag_scan8x8_cavlc[i] = T(zigzag_scan8x8_cavlc[i]);
        h->field_scan8x8[i]        = T(field_scan8x8[i]);
        h->field_scan8x8_cavlc[i]  = T(field_scan8x8_cavlc[i]);
#undef T
    }
    if(h->sps.transform_bypass){ //FIXME same ugly
        h->zigzag_scan_q0          = zigzag_scan;
        h->zigzag_scan8x8_q0       = ff_zigzag_direct;
        h->zigzag_scan8x8_cavlc_q0 = zigzag_scan8x8_cavlc;
        h->field_scan_q0           = field_scan;
        h->field_scan8x8_q0        = field_scan8x8;
        h->field_scan8x8_cavlc_q0  = field_scan8x8_cavlc;
    }else{
        h->zigzag_scan_q0          = h->zigzag_scan;
        h->zigzag_scan8x8_q0       = h->zigzag_scan8x8;
        h->zigzag_scan8x8_cavlc_q0 = h->zigzag_scan8x8_cavlc;
        h->field_scan_q0           = h->field_scan;
        h->field_scan8x8_q0        = h->field_scan8x8;
        h->field_scan8x8_cavlc_q0  = h->field_scan8x8_cavlc;
    }
}

static int field_end(H264Context *h, int in_setup){
    MpegEncContext * const s = &h->s;
    AVCodecContext * const avctx= s->avctx;
    int err = 0;
    s->mb_y= 0;

    if (!in_setup && !s->dropable)
        ff_thread_report_progress((AVFrame*)s->current_picture_ptr, (16*s->mb_height >> FIELD_PICTURE) - 1,
                                 s->picture_structure==PICT_BOTTOM_FIELD);

    if (CONFIG_H264_VDPAU_DECODER && s->avctx->codec->capabilities&CODEC_CAP_HWACCEL_VDPAU)
        ff_vdpau_h264_set_reference_frames(s);

    if(in_setup || !(avctx->active_thread_type&FF_THREAD_FRAME)){
        if(!s->dropable) {
            err = ff_h264_execute_ref_pic_marking(h, h->mmco, h->mmco_index);
            h->prev_poc_msb= h->poc_msb;
            h->prev_poc_lsb= h->poc_lsb;
        }
        h->prev_frame_num_offset= h->frame_num_offset;
        h->prev_frame_num= h->frame_num;
        h->outputed_poc = h->next_outputed_poc;
    }

    if (avctx->hwaccel) {
        if (avctx->hwaccel->end_frame(avctx) < 0)
            av_log(avctx, AV_LOG_ERROR, "hardware accelerator failed to decode picture\n");
    }

    if (CONFIG_H264_VDPAU_DECODER && s->avctx->codec->capabilities&CODEC_CAP_HWACCEL_VDPAU)
        ff_vdpau_h264_picture_complete(s);

    /*
     * FIXME: Error handling code does not seem to support interlaced
     * when slices span multiple rows
     * The ff_er_add_slice calls don't work right for bottom
     * fields; they cause massive erroneous error concealing
     * Error marking covers both fields (top and bottom).
     * This causes a mismatched s->error_count
     * and a bad error table. Further, the error count goes to
     * INT_MAX when called for bottom field, because mb_y is
     * past end by one (callers fault) and resync_mb_y != 0
     * causes problems for the first MB line, too.
     */
    if (!FIELD_PICTURE)
        ff_er_frame_end(s);

    MPV_frame_end(s);

    h->current_slice=0;

    return err;
}

/**
 * Replicate H264 "master" context to thread contexts.
 */
static void clone_slice(H264Context *dst, H264Context *src)
{
    memcpy(dst->block_offset,     src->block_offset, sizeof(dst->block_offset));
    dst->s.current_picture_ptr  = src->s.current_picture_ptr;
    dst->s.current_picture      = src->s.current_picture;
    dst->s.linesize             = src->s.linesize;
    dst->s.uvlinesize           = src->s.uvlinesize;
    dst->s.first_field          = src->s.first_field;

    dst->prev_poc_msb           = src->prev_poc_msb;
    dst->prev_poc_lsb           = src->prev_poc_lsb;
    dst->prev_frame_num_offset  = src->prev_frame_num_offset;
    dst->prev_frame_num         = src->prev_frame_num;
    dst->short_ref_count        = src->short_ref_count;

    memcpy(dst->short_ref,        src->short_ref,        sizeof(dst->short_ref));
    memcpy(dst->long_ref,         src->long_ref,         sizeof(dst->long_ref));
    memcpy(dst->default_ref_list, src->default_ref_list, sizeof(dst->default_ref_list));
    memcpy(dst->ref_list,         src->ref_list,         sizeof(dst->ref_list));

    memcpy(dst->dequant4_coeff,   src->dequant4_coeff,   sizeof(src->dequant4_coeff));
    memcpy(dst->dequant8_coeff,   src->dequant8_coeff,   sizeof(src->dequant8_coeff));
}

/**
 * computes profile from profile_idc and constraint_set?_flags
 *
 * @param sps SPS
 *
 * @return profile as defined by FF_PROFILE_H264_*
 */
int ff_h264_get_profile(SPS *sps)
{
    int profile = sps->profile_idc;

    switch(sps->profile_idc) {
    case FF_PROFILE_H264_BASELINE:
        // constraint_set1_flag set to 1
        profile |= (sps->constraint_set_flags & 1<<1) ? FF_PROFILE_H264_CONSTRAINED : 0;
        break;
    case FF_PROFILE_H264_HIGH_10:
    case FF_PROFILE_H264_HIGH_422:
    case FF_PROFILE_H264_HIGH_444_PREDICTIVE:
        // constraint_set3_flag set to 1
        profile |= (sps->constraint_set_flags & 1<<3) ? FF_PROFILE_H264_INTRA : 0;
        break;
    }

    return profile;
}

/**
 * decodes a slice header.
 * This will also call MPV_common_init() and frame_start() as needed.
 *
 * @param h h264context
 * @param h0 h264 master context (differs from 'h' when doing sliced based parallel decoding)
 *
 * @return 0 if okay, <0 if an error occurred, 1 if decoding must not be multithreaded
 */
static int decode_slice_header(H264Context *h, H264Context *h0){
    MpegEncContext * const s = &h->s;
    MpegEncContext * const s0 = &h0->s;
    unsigned int first_mb_in_slice;
    unsigned int pps_id;
    int num_ref_idx_active_override_flag;
    unsigned int slice_type, tmp, i, j;
    int default_ref_list_done = 0;
    int last_pic_structure;

    s->dropable= h->nal_ref_idc == 0;

    /* FIXME: 2tap qpel isn't implemented for high bit depth. */
    if((s->avctx->flags2 & CODEC_FLAG2_FAST) && !h->nal_ref_idc && !h->pixel_shift){
        s->me.qpel_put= s->dsp.put_2tap_qpel_pixels_tab;
        s->me.qpel_avg= s->dsp.avg_2tap_qpel_pixels_tab;
    }else{
        s->me.qpel_put= s->dsp.put_h264_qpel_pixels_tab;
        s->me.qpel_avg= s->dsp.avg_h264_qpel_pixels_tab;
    }

    first_mb_in_slice= get_ue_golomb(&s->gb);

    if(first_mb_in_slice == 0){ //FIXME better field boundary detection
        if(h0->current_slice && FIELD_PICTURE){
            field_end(h, 1);
        }

        h0->current_slice = 0;
        if (!s0->first_field)
            s->current_picture_ptr= NULL;
    }

    slice_type= get_ue_golomb_31(&s->gb);
    if(slice_type > 9){
        av_log(h->s.avctx, AV_LOG_ERROR, "slice type too large (%d) at %d %d\n", h->slice_type, s->mb_x, s->mb_y);
        return -1;
    }
    if(slice_type > 4){
        slice_type -= 5;
        h->slice_type_fixed=1;
    }else
        h->slice_type_fixed=0;

    slice_type= golomb_to_pict_type[ slice_type ];
    if (slice_type == AV_PICTURE_TYPE_I
        || (h0->current_slice != 0 && slice_type == h0->last_slice_type) ) {
        default_ref_list_done = 1;
    }
    h->slice_type= slice_type;
    h->slice_type_nos= slice_type & 3;

    s->pict_type= h->slice_type; // to make a few old functions happy, it's wrong though

    pps_id= get_ue_golomb(&s->gb);
    if(pps_id>=MAX_PPS_COUNT){
        av_log(h->s.avctx, AV_LOG_ERROR, "pps_id out of range\n");
        return -1;
    }
    if(!h0->pps_buffers[pps_id]) {
        av_log(h->s.avctx, AV_LOG_ERROR, "non-existing PPS %u referenced\n", pps_id);
        return -1;
    }
    h->pps= *h0->pps_buffers[pps_id];

    if(!h0->sps_buffers[h->pps.sps_id]) {
        av_log(h->s.avctx, AV_LOG_ERROR, "non-existing SPS %u referenced\n", h->pps.sps_id);
        return -1;
    }
    h->sps = *h0->sps_buffers[h->pps.sps_id];

    s->avctx->profile = ff_h264_get_profile(&h->sps);
    s->avctx->level   = h->sps.level_idc;
    s->avctx->refs    = h->sps.ref_frame_count;

    if(h == h0 && h->dequant_coeff_pps != pps_id){
        h->dequant_coeff_pps = pps_id;
        init_dequant_tables(h);
    }

    s->mb_width= h->sps.mb_width;
    s->mb_height= h->sps.mb_height * (2 - h->sps.frame_mbs_only_flag);

    h->b_stride=  s->mb_width*4;

    s->chroma_y_shift = h->sps.chroma_format_idc <= 1; // 400 uses yuv420p

    s->width = 16*s->mb_width - (2>>CHROMA444)*FFMIN(h->sps.crop_right, (8<<CHROMA444)-1);
    if(h->sps.frame_mbs_only_flag)
        s->height= 16*s->mb_height - (1<<s->chroma_y_shift)*FFMIN(h->sps.crop_bottom, (16>>s->chroma_y_shift)-1);
    else
        s->height= 16*s->mb_height - (2<<s->chroma_y_shift)*FFMIN(h->sps.crop_bottom, (16>>s->chroma_y_shift)-1);

    if (s->context_initialized
        && (   s->width != s->avctx->width || s->height != s->avctx->height
            || s->avctx->bits_per_raw_sample != h->sps.bit_depth_luma
            || h->cur_chroma_format_idc != h->sps.chroma_format_idc
            || av_cmp_q(h->sps.sar, s->avctx->sample_aspect_ratio))) {
        if(h != h0) {
            av_log_missing_feature(s->avctx, "Width/height/bit depth/chroma idc changing with threads is", 0);
            return -1;   // width / height changed during parallelized decoding
        }
        free_tables(h, 0);
        flush_dpb(s->avctx);
        MPV_common_end(s);
        h->list_count = 0;
    }
    if (!s->context_initialized) {
        if (h != h0) {
            av_log(h->s.avctx, AV_LOG_ERROR, "Cannot (re-)initialize context during parallel decoding.\n");
            return -1;
        }

        avcodec_set_dimensions(s->avctx, s->width, s->height);
        s->avctx->sample_aspect_ratio= h->sps.sar;
        av_assert0(s->avctx->sample_aspect_ratio.den);

        if (s->avctx->bits_per_raw_sample != h->sps.bit_depth_luma ||
            h->cur_chroma_format_idc != h->sps.chroma_format_idc) {
            if (h->sps.bit_depth_luma >= 8 && h->sps.bit_depth_luma <= 10 &&
                (h->sps.bit_depth_luma != 9 || !CHROMA422)) {
                s->avctx->bits_per_raw_sample = h->sps.bit_depth_luma;
                h->cur_chroma_format_idc = h->sps.chroma_format_idc;
                h->pixel_shift = h->sps.bit_depth_luma > 8;

                ff_h264dsp_init(&h->h264dsp, h->sps.bit_depth_luma, h->sps.chroma_format_idc);
                ff_h264_pred_init(&h->hpc, s->codec_id, h->sps.bit_depth_luma, h->sps.chroma_format_idc);
                s->dsp.dct_bits = h->sps.bit_depth_luma > 8 ? 32 : 16;
                dsputil_init(&s->dsp, s->avctx);
            } else {
                av_log(s->avctx, AV_LOG_DEBUG, "Unsupported bit depth: %d chroma_idc: %d\n",
                       h->sps.bit_depth_luma, h->sps.chroma_format_idc);
                return -1;
            }
        }

        if(h->sps.video_signal_type_present_flag){
            s->avctx->color_range = h->sps.full_range>0 ? AVCOL_RANGE_JPEG : AVCOL_RANGE_MPEG;
            if(h->sps.colour_description_present_flag){
                s->avctx->color_primaries = h->sps.color_primaries;
                s->avctx->color_trc       = h->sps.color_trc;
                s->avctx->colorspace      = h->sps.colorspace;
            }
        }

        if(h->sps.timing_info_present_flag){
            int64_t den= h->sps.time_scale;
            if(h->x264_build < 44U)
                den *= 2;
            av_reduce(&s->avctx->time_base.num, &s->avctx->time_base.den,
                      h->sps.num_units_in_tick, den, 1<<30);
        }

        switch (h->sps.bit_depth_luma) {
            case 9 :
                if (CHROMA444)
                    s->avctx->pix_fmt = PIX_FMT_YUV444P9;
<<<<<<< HEAD
=======
                else if (CHROMA422)
                    s->avctx->pix_fmt = PIX_FMT_YUV422P9;
>>>>>>> f4b51d06
                else
                    s->avctx->pix_fmt = PIX_FMT_YUV420P9;
                break;
            case 10 :
                if (CHROMA444)
                    s->avctx->pix_fmt = PIX_FMT_YUV444P10;
                else if (CHROMA422)
                    s->avctx->pix_fmt = PIX_FMT_YUV422P10;
                else
                    s->avctx->pix_fmt = PIX_FMT_YUV420P10;
                break;
            default:
                if (CHROMA444){
                    s->avctx->pix_fmt = s->avctx->color_range == AVCOL_RANGE_JPEG ? PIX_FMT_YUVJ444P : PIX_FMT_YUV444P;
<<<<<<< HEAD
                    if (s->avctx->colorspace == AVCOL_SPC_RGB) {
                       s->avctx->pix_fmt = PIX_FMT_GBR24P;
                       av_log(h->s.avctx, AV_LOG_DEBUG, "Detected GBR colorspace.\n");
                    }
                }else if (CHROMA422) {
=======
                } else if (CHROMA422) {
>>>>>>> f4b51d06
                    s->avctx->pix_fmt = s->avctx->color_range == AVCOL_RANGE_JPEG ? PIX_FMT_YUVJ422P : PIX_FMT_YUV422P;
                }else{
                    s->avctx->pix_fmt = s->avctx->get_format(s->avctx,
                                                             s->avctx->codec->pix_fmts ?
                                                             s->avctx->codec->pix_fmts :
                                                             s->avctx->color_range == AVCOL_RANGE_JPEG ?
                                                             hwaccel_pixfmt_list_h264_jpeg_420 :
                                                             ff_hwaccel_pixfmt_list_420);
                }
        }

        s->avctx->hwaccel = ff_find_hwaccel(s->avctx->codec->id, s->avctx->pix_fmt);

        if (MPV_common_init(s) < 0) {
            av_log(h->s.avctx, AV_LOG_ERROR, "MPV_common_init() failed.\n");
            return -1;
        }
        s->first_field = 0;
        h->prev_interlaced_frame = 1;

        init_scan_tables(h);
        if (ff_h264_alloc_tables(h) < 0) {
            av_log(h->s.avctx, AV_LOG_ERROR, "Could not allocate memory for h264\n");
            return AVERROR(ENOMEM);
        }

        if (!HAVE_THREADS || !(s->avctx->active_thread_type&FF_THREAD_SLICE)) {
            if (context_init(h) < 0) {
                av_log(h->s.avctx, AV_LOG_ERROR, "context_init() failed.\n");
                return -1;
            }
        } else {
            for(i = 1; i < s->avctx->thread_count; i++) {
                H264Context *c;
                c = h->thread_context[i] = av_malloc(sizeof(H264Context));
                memcpy(c, h->s.thread_context[i], sizeof(MpegEncContext));
                memset(&c->s + 1, 0, sizeof(H264Context) - sizeof(MpegEncContext));
                c->h264dsp = h->h264dsp;
                c->sps = h->sps;
                c->pps = h->pps;
                c->pixel_shift = h->pixel_shift;
                init_scan_tables(c);
                clone_tables(c, h, i);
            }

            for(i = 0; i < s->avctx->thread_count; i++)
                if (context_init(h->thread_context[i]) < 0) {
                    av_log(h->s.avctx, AV_LOG_ERROR, "context_init() failed.\n");
                    return -1;
                }
        }
    }

    h->frame_num= get_bits(&s->gb, h->sps.log2_max_frame_num);

    h->mb_mbaff = 0;
    h->mb_aff_frame = 0;
    last_pic_structure = s0->picture_structure;
    if(h->sps.frame_mbs_only_flag){
        s->picture_structure= PICT_FRAME;
    }else{
        if(!h->sps.direct_8x8_inference_flag && slice_type == AV_PICTURE_TYPE_B){
            av_log(h->s.avctx, AV_LOG_ERROR, "This stream was generated by a broken encoder, invalid 8x8 inference\n");
            return -1;
        }
        if(get_bits1(&s->gb)) { //field_pic_flag
            s->picture_structure= PICT_TOP_FIELD + get_bits1(&s->gb); //bottom_field_flag
        } else {
            s->picture_structure= PICT_FRAME;
            h->mb_aff_frame = h->sps.mb_aff;
        }
    }
    h->mb_field_decoding_flag= s->picture_structure != PICT_FRAME;

    if(h0->current_slice == 0){
        // Shorten frame num gaps so we don't have to allocate reference frames just to throw them away
        if(h->frame_num != h->prev_frame_num) {
            int unwrap_prev_frame_num = h->prev_frame_num, max_frame_num = 1<<h->sps.log2_max_frame_num;

            if (unwrap_prev_frame_num > h->frame_num) unwrap_prev_frame_num -= max_frame_num;

            if ((h->frame_num - unwrap_prev_frame_num) > h->sps.ref_frame_count) {
                unwrap_prev_frame_num = (h->frame_num - h->sps.ref_frame_count) - 1;
                if (unwrap_prev_frame_num < 0)
                    unwrap_prev_frame_num += max_frame_num;

                h->prev_frame_num = unwrap_prev_frame_num;
            }
        }

        while(h->frame_num !=  h->prev_frame_num &&
              h->frame_num != (h->prev_frame_num+1)%(1<<h->sps.log2_max_frame_num)){
            Picture *prev = h->short_ref_count ? h->short_ref[0] : NULL;
            av_log(h->s.avctx, AV_LOG_DEBUG, "Frame num gap %d %d\n", h->frame_num, h->prev_frame_num);
            if (ff_h264_frame_start(h) < 0)
                return -1;
            h->prev_frame_num++;
            h->prev_frame_num %= 1<<h->sps.log2_max_frame_num;
            s->current_picture_ptr->frame_num= h->prev_frame_num;
            ff_thread_report_progress((AVFrame*)s->current_picture_ptr, INT_MAX, 0);
            ff_thread_report_progress((AVFrame*)s->current_picture_ptr, INT_MAX, 1);
            ff_generate_sliding_window_mmcos(h);
            if (ff_h264_execute_ref_pic_marking(h, h->mmco, h->mmco_index) < 0 &&
                s->avctx->error_recognition >= FF_ER_EXPLODE)
                return AVERROR_INVALIDDATA;
            /* Error concealment: if a ref is missing, copy the previous ref in its place.
             * FIXME: avoiding a memcpy would be nice, but ref handling makes many assumptions
             * about there being no actual duplicates.
             * FIXME: this doesn't copy padding for out-of-frame motion vectors.  Given we're
             * concealing a lost frame, this probably isn't noticable by comparison, but it should
             * be fixed. */
            if (h->short_ref_count) {
                if (prev) {
                    av_image_copy(h->short_ref[0]->f.data, h->short_ref[0]->f.linesize,
                                  (const uint8_t**)prev->f.data, prev->f.linesize,
                                  s->avctx->pix_fmt, s->mb_width*16, s->mb_height*16);
                    h->short_ref[0]->poc = prev->poc+2;
                }
                h->short_ref[0]->frame_num = h->prev_frame_num;
            }
        }

        /* See if we have a decoded first field looking for a pair... */
        if (s0->first_field) {
            assert(s0->current_picture_ptr);
            assert(s0->current_picture_ptr->f.data[0]);
            assert(s0->current_picture_ptr->f.reference != DELAYED_PIC_REF);

            /* figure out if we have a complementary field pair */
            if (!FIELD_PICTURE || s->picture_structure == last_pic_structure) {
                /*
                 * Previous field is unmatched. Don't display it, but let it
                 * remain for reference if marked as such.
                 */
                s0->current_picture_ptr = NULL;
                s0->first_field = FIELD_PICTURE;

            } else {
                if (h->nal_ref_idc &&
                        s0->current_picture_ptr->f.reference &&
                        s0->current_picture_ptr->frame_num != h->frame_num) {
                    /*
                     * This and previous field were reference, but had
                     * different frame_nums. Consider this field first in
                     * pair. Throw away previous field except for reference
                     * purposes.
                     */
                    s0->first_field = 1;
                    s0->current_picture_ptr = NULL;

                } else {
                    /* Second field in complementary pair */
                    s0->first_field = 0;
                }
            }

        } else {
            /* Frame or first field in a potentially complementary pair */
            assert(!s0->current_picture_ptr);
            s0->first_field = FIELD_PICTURE;
        }

        if(!FIELD_PICTURE || s0->first_field) {
            if (ff_h264_frame_start(h) < 0) {
                s0->first_field = 0;
                return -1;
            }
        } else {
            ff_release_unused_pictures(s, 0);
        }
    }
    if(h != h0)
        clone_slice(h, h0);

    s->current_picture_ptr->frame_num= h->frame_num; //FIXME frame_num cleanup

    assert(s->mb_num == s->mb_width * s->mb_height);
    if(first_mb_in_slice << FIELD_OR_MBAFF_PICTURE >= s->mb_num ||
       first_mb_in_slice                    >= s->mb_num){
        av_log(h->s.avctx, AV_LOG_ERROR, "first_mb_in_slice overflow\n");
        return -1;
    }
    s->resync_mb_x = s->mb_x = first_mb_in_slice % s->mb_width;
    s->resync_mb_y = s->mb_y = (first_mb_in_slice / s->mb_width) << FIELD_OR_MBAFF_PICTURE;
    if (s->picture_structure == PICT_BOTTOM_FIELD)
        s->resync_mb_y = s->mb_y = s->mb_y + 1;
    assert(s->mb_y < s->mb_height);

    if(s->picture_structure==PICT_FRAME){
        h->curr_pic_num=   h->frame_num;
        h->max_pic_num= 1<< h->sps.log2_max_frame_num;
    }else{
        h->curr_pic_num= 2*h->frame_num + 1;
        h->max_pic_num= 1<<(h->sps.log2_max_frame_num + 1);
    }

    if(h->nal_unit_type == NAL_IDR_SLICE){
        get_ue_golomb(&s->gb); /* idr_pic_id */
    }

    if(h->sps.poc_type==0){
        h->poc_lsb= get_bits(&s->gb, h->sps.log2_max_poc_lsb);

        if(h->pps.pic_order_present==1 && s->picture_structure==PICT_FRAME){
            h->delta_poc_bottom= get_se_golomb(&s->gb);
        }
    }

    if(h->sps.poc_type==1 && !h->sps.delta_pic_order_always_zero_flag){
        h->delta_poc[0]= get_se_golomb(&s->gb);

        if(h->pps.pic_order_present==1 && s->picture_structure==PICT_FRAME)
            h->delta_poc[1]= get_se_golomb(&s->gb);
    }

    init_poc(h);

    if(h->pps.redundant_pic_cnt_present){
        h->redundant_pic_count= get_ue_golomb(&s->gb);
    }

    //set defaults, might be overridden a few lines later
    h->ref_count[0]= h->pps.ref_count[0];
    h->ref_count[1]= h->pps.ref_count[1];

    if(h->slice_type_nos != AV_PICTURE_TYPE_I){
        unsigned max= (16<<(s->picture_structure != PICT_FRAME))-1;
        if(h->slice_type_nos == AV_PICTURE_TYPE_B){
            h->direct_spatial_mv_pred= get_bits1(&s->gb);
        }
        num_ref_idx_active_override_flag= get_bits1(&s->gb);

        if(num_ref_idx_active_override_flag){
            h->ref_count[0]= get_ue_golomb(&s->gb) + 1;
            if(h->slice_type_nos==AV_PICTURE_TYPE_B)
                h->ref_count[1]= get_ue_golomb(&s->gb) + 1;

        }
        if(h->ref_count[0]-1 > max || h->ref_count[1]-1 > max){
            av_log(h->s.avctx, AV_LOG_ERROR, "reference overflow\n");
            h->ref_count[0]= h->ref_count[1]= 1;
            return -1;
        }
        if(h->slice_type_nos == AV_PICTURE_TYPE_B)
            h->list_count= 2;
        else
            h->list_count= 1;
    }else
        h->ref_count[1]= h->ref_count[0]= h->list_count= 0;

    if(!default_ref_list_done){
        ff_h264_fill_default_ref_list(h);
    }

    if(h->slice_type_nos!=AV_PICTURE_TYPE_I && ff_h264_decode_ref_pic_list_reordering(h) < 0) {
        h->ref_count[1]= h->ref_count[0]= 0;
        return -1;
    }

    if(h->slice_type_nos!=AV_PICTURE_TYPE_I){
        s->last_picture_ptr= &h->ref_list[0][0];
        ff_copy_picture(&s->last_picture, s->last_picture_ptr);
    }
    if(h->slice_type_nos==AV_PICTURE_TYPE_B){
        s->next_picture_ptr= &h->ref_list[1][0];
        ff_copy_picture(&s->next_picture, s->next_picture_ptr);
    }

    if(   (h->pps.weighted_pred          && h->slice_type_nos == AV_PICTURE_TYPE_P )
       ||  (h->pps.weighted_bipred_idc==1 && h->slice_type_nos== AV_PICTURE_TYPE_B ) )
        pred_weight_table(h);
    else if(h->pps.weighted_bipred_idc==2 && h->slice_type_nos== AV_PICTURE_TYPE_B){
        implicit_weight_table(h, -1);
    }else {
        h->use_weight = 0;
        for (i = 0; i < 2; i++) {
            h->luma_weight_flag[i]   = 0;
            h->chroma_weight_flag[i] = 0;
        }
    }

    if(h->nal_ref_idc && ff_h264_decode_ref_pic_marking(h0, &s->gb) < 0 &&
       s->avctx->error_recognition >= FF_ER_EXPLODE)
        return AVERROR_INVALIDDATA;

    if(FRAME_MBAFF){
        ff_h264_fill_mbaff_ref_list(h);

        if(h->pps.weighted_bipred_idc==2 && h->slice_type_nos== AV_PICTURE_TYPE_B){
            implicit_weight_table(h, 0);
            implicit_weight_table(h, 1);
        }
    }

    if(h->slice_type_nos==AV_PICTURE_TYPE_B && !h->direct_spatial_mv_pred)
        ff_h264_direct_dist_scale_factor(h);
    ff_h264_direct_ref_list_init(h);

    if( h->slice_type_nos != AV_PICTURE_TYPE_I && h->pps.cabac ){
        tmp = get_ue_golomb_31(&s->gb);
        if(tmp > 2){
            av_log(s->avctx, AV_LOG_ERROR, "cabac_init_idc overflow\n");
            return -1;
        }
        h->cabac_init_idc= tmp;
    }

    h->last_qscale_diff = 0;
    tmp = h->pps.init_qp + get_se_golomb(&s->gb);
    if(tmp>51+6*(h->sps.bit_depth_luma-8)){
        av_log(s->avctx, AV_LOG_ERROR, "QP %u out of range\n", tmp);
        return -1;
    }
    s->qscale= tmp;
    h->chroma_qp[0] = get_chroma_qp(h, 0, s->qscale);
    h->chroma_qp[1] = get_chroma_qp(h, 1, s->qscale);
    //FIXME qscale / qp ... stuff
    if(h->slice_type == AV_PICTURE_TYPE_SP){
        get_bits1(&s->gb); /* sp_for_switch_flag */
    }
    if(h->slice_type==AV_PICTURE_TYPE_SP || h->slice_type == AV_PICTURE_TYPE_SI){
        get_se_golomb(&s->gb); /* slice_qs_delta */
    }

    h->deblocking_filter = 1;
    h->slice_alpha_c0_offset = 52;
    h->slice_beta_offset = 52;
    if( h->pps.deblocking_filter_parameters_present ) {
        tmp= get_ue_golomb_31(&s->gb);
        if(tmp > 2){
            av_log(s->avctx, AV_LOG_ERROR, "deblocking_filter_idc %u out of range\n", tmp);
            return -1;
        }
        h->deblocking_filter= tmp;
        if(h->deblocking_filter < 2)
            h->deblocking_filter^= 1; // 1<->0

        if( h->deblocking_filter ) {
            h->slice_alpha_c0_offset += get_se_golomb(&s->gb) << 1;
            h->slice_beta_offset     += get_se_golomb(&s->gb) << 1;
            if(   h->slice_alpha_c0_offset > 104U
               || h->slice_beta_offset     > 104U){
                av_log(s->avctx, AV_LOG_ERROR, "deblocking filter parameters %d %d out of range\n", h->slice_alpha_c0_offset, h->slice_beta_offset);
                return -1;
            }
        }
    }

    if(   s->avctx->skip_loop_filter >= AVDISCARD_ALL
       ||(s->avctx->skip_loop_filter >= AVDISCARD_NONKEY && h->slice_type_nos != AV_PICTURE_TYPE_I)
       ||(s->avctx->skip_loop_filter >= AVDISCARD_BIDIR  && h->slice_type_nos == AV_PICTURE_TYPE_B)
       ||(s->avctx->skip_loop_filter >= AVDISCARD_NONREF && h->nal_ref_idc == 0))
        h->deblocking_filter= 0;

    if(h->deblocking_filter == 1 && h0->max_contexts > 1) {
        if(s->avctx->flags2 & CODEC_FLAG2_FAST) {
            /* Cheat slightly for speed:
               Do not bother to deblock across slices. */
            h->deblocking_filter = 2;
        } else {
            h0->max_contexts = 1;
            if(!h0->single_decode_warning) {
                av_log(s->avctx, AV_LOG_INFO, "Cannot parallelize deblocking type 1, decoding such frames in sequential order\n");
                h0->single_decode_warning = 1;
            }
            if (h != h0) {
                av_log(h->s.avctx, AV_LOG_ERROR, "Deblocking switched inside frame.\n");
                return 1;
            }
        }
    }
    h->qp_thresh = 15 + 52 - FFMIN(h->slice_alpha_c0_offset, h->slice_beta_offset)
                 - FFMAX3(0, h->pps.chroma_qp_index_offset[0], h->pps.chroma_qp_index_offset[1])
                 + 6 * (h->sps.bit_depth_luma - 8);

#if 0 //FMO
    if( h->pps.num_slice_groups > 1  && h->pps.mb_slice_group_map_type >= 3 && h->pps.mb_slice_group_map_type <= 5)
        slice_group_change_cycle= get_bits(&s->gb, ?);
#endif

    h0->last_slice_type = slice_type;
    h->slice_num = ++h0->current_slice;

    if(h->slice_num)
        h0->slice_row[(h->slice_num-1)&(MAX_SLICES-1)]= s->resync_mb_y;
    if (   h0->slice_row[h->slice_num&(MAX_SLICES-1)] + 3 >= s->resync_mb_y
        && h0->slice_row[h->slice_num&(MAX_SLICES-1)] <= s->resync_mb_y
        && h->slice_num >= MAX_SLICES) {
        //in case of ASO this check needs to be updated depending on how we decide to assign slice numbers in this case
        av_log(s->avctx, AV_LOG_WARNING, "Possibly too many slices (%d >= %d), increase MAX_SLICES and recompile if there are artifacts\n", h->slice_num, MAX_SLICES);
    }

    for(j=0; j<2; j++){
        int id_list[16];
        int *ref2frm= h->ref2frm[h->slice_num&(MAX_SLICES-1)][j];
        for(i=0; i<16; i++){
            id_list[i]= 60;
            if (h->ref_list[j][i].f.data[0]) {
                int k;
                uint8_t *base = h->ref_list[j][i].f.base[0];
                for(k=0; k<h->short_ref_count; k++)
                    if (h->short_ref[k]->f.base[0] == base) {
                        id_list[i]= k;
                        break;
                    }
                for(k=0; k<h->long_ref_count; k++)
                    if (h->long_ref[k] && h->long_ref[k]->f.base[0] == base) {
                        id_list[i]= h->short_ref_count + k;
                        break;
                    }
            }
        }

        ref2frm[0]=
        ref2frm[1]= -1;
        for(i=0; i<16; i++)
            ref2frm[i+2]= 4*id_list[i]
                          + (h->ref_list[j][i].f.reference & 3);
        ref2frm[18+0]=
        ref2frm[18+1]= -1;
        for(i=16; i<48; i++)
            ref2frm[i+4]= 4*id_list[(i-16)>>1]
                          + (h->ref_list[j][i].f.reference & 3);
    }

    //FIXME: fix draw_edges+PAFF+frame threads
    h->emu_edge_width= (s->flags&CODEC_FLAG_EMU_EDGE || (!h->sps.frame_mbs_only_flag && s->avctx->active_thread_type)) ? 0 : 16;
    h->emu_edge_height= (FRAME_MBAFF || FIELD_PICTURE) ? 0 : h->emu_edge_width;

    if(s->avctx->debug&FF_DEBUG_PICT_INFO){
        av_log(h->s.avctx, AV_LOG_DEBUG, "slice:%d %s mb:%d %c%s%s pps:%u frame:%d poc:%d/%d ref:%d/%d qp:%d loop:%d:%d:%d weight:%d%s %s\n",
               h->slice_num,
               (s->picture_structure==PICT_FRAME ? "F" : s->picture_structure==PICT_TOP_FIELD ? "T" : "B"),
               first_mb_in_slice,
               av_get_picture_type_char(h->slice_type), h->slice_type_fixed ? " fix" : "", h->nal_unit_type == NAL_IDR_SLICE ? " IDR" : "",
               pps_id, h->frame_num,
               s->current_picture_ptr->field_poc[0], s->current_picture_ptr->field_poc[1],
               h->ref_count[0], h->ref_count[1],
               s->qscale,
               h->deblocking_filter, h->slice_alpha_c0_offset/2-26, h->slice_beta_offset/2-26,
               h->use_weight,
               h->use_weight==1 && h->use_weight_chroma ? "c" : "",
               h->slice_type == AV_PICTURE_TYPE_B ? (h->direct_spatial_mv_pred ? "SPAT" : "TEMP") : ""
               );
    }

    return 0;
}

int ff_h264_get_slice_type(const H264Context *h)
{
    switch (h->slice_type) {
    case AV_PICTURE_TYPE_P:  return 0;
    case AV_PICTURE_TYPE_B:  return 1;
    case AV_PICTURE_TYPE_I:  return 2;
    case AV_PICTURE_TYPE_SP: return 3;
    case AV_PICTURE_TYPE_SI: return 4;
    default:         return -1;
    }
}

static av_always_inline void fill_filter_caches_inter(H264Context *h, MpegEncContext * const s, int mb_type, int top_xy,
                                                      int left_xy[LEFT_MBS], int top_type, int left_type[LEFT_MBS], int mb_xy, int list)
{
    int b_stride = h->b_stride;
    int16_t (*mv_dst)[2] = &h->mv_cache[list][scan8[0]];
    int8_t *ref_cache = &h->ref_cache[list][scan8[0]];
    if(IS_INTER(mb_type) || IS_DIRECT(mb_type)){
        if(USES_LIST(top_type, list)){
            const int b_xy= h->mb2b_xy[top_xy] + 3*b_stride;
            const int b8_xy= 4*top_xy + 2;
            int (*ref2frm)[64] = h->ref2frm[ h->slice_table[top_xy]&(MAX_SLICES-1) ][0] + (MB_MBAFF ? 20 : 2);
            AV_COPY128(mv_dst - 1*8, s->current_picture.f.motion_val[list][b_xy + 0]);
            ref_cache[0 - 1*8]=
            ref_cache[1 - 1*8]= ref2frm[list][s->current_picture.f.ref_index[list][b8_xy + 0]];
            ref_cache[2 - 1*8]=
            ref_cache[3 - 1*8]= ref2frm[list][s->current_picture.f.ref_index[list][b8_xy + 1]];
        }else{
            AV_ZERO128(mv_dst - 1*8);
            AV_WN32A(&ref_cache[0 - 1*8], ((LIST_NOT_USED)&0xFF)*0x01010101u);
        }

        if(!IS_INTERLACED(mb_type^left_type[LTOP])){
            if(USES_LIST(left_type[LTOP], list)){
                const int b_xy= h->mb2b_xy[left_xy[LTOP]] + 3;
                const int b8_xy= 4*left_xy[LTOP] + 1;
                int (*ref2frm)[64] = h->ref2frm[ h->slice_table[left_xy[LTOP]]&(MAX_SLICES-1) ][0] + (MB_MBAFF ? 20 : 2);
                AV_COPY32(mv_dst - 1 +  0, s->current_picture.f.motion_val[list][b_xy + b_stride*0]);
                AV_COPY32(mv_dst - 1 +  8, s->current_picture.f.motion_val[list][b_xy + b_stride*1]);
                AV_COPY32(mv_dst - 1 + 16, s->current_picture.f.motion_val[list][b_xy + b_stride*2]);
                AV_COPY32(mv_dst - 1 + 24, s->current_picture.f.motion_val[list][b_xy + b_stride*3]);
                ref_cache[-1 +  0]=
                ref_cache[-1 +  8]= ref2frm[list][s->current_picture.f.ref_index[list][b8_xy + 2*0]];
                ref_cache[-1 + 16]=
                ref_cache[-1 + 24]= ref2frm[list][s->current_picture.f.ref_index[list][b8_xy + 2*1]];
            }else{
                AV_ZERO32(mv_dst - 1 + 0);
                AV_ZERO32(mv_dst - 1 + 8);
                AV_ZERO32(mv_dst - 1 +16);
                AV_ZERO32(mv_dst - 1 +24);
                ref_cache[-1 +  0]=
                ref_cache[-1 +  8]=
                ref_cache[-1 + 16]=
                ref_cache[-1 + 24]= LIST_NOT_USED;
            }
        }
    }

    if(!USES_LIST(mb_type, list)){
        fill_rectangle(mv_dst, 4, 4, 8, pack16to32(0,0), 4);
        AV_WN32A(&ref_cache[0*8], ((LIST_NOT_USED)&0xFF)*0x01010101u);
        AV_WN32A(&ref_cache[1*8], ((LIST_NOT_USED)&0xFF)*0x01010101u);
        AV_WN32A(&ref_cache[2*8], ((LIST_NOT_USED)&0xFF)*0x01010101u);
        AV_WN32A(&ref_cache[3*8], ((LIST_NOT_USED)&0xFF)*0x01010101u);
        return;
    }

    {
        int8_t *ref = &s->current_picture.f.ref_index[list][4*mb_xy];
        int (*ref2frm)[64] = h->ref2frm[ h->slice_num&(MAX_SLICES-1) ][0] + (MB_MBAFF ? 20 : 2);
        uint32_t ref01 = (pack16to32(ref2frm[list][ref[0]],ref2frm[list][ref[1]])&0x00FF00FF)*0x0101;
        uint32_t ref23 = (pack16to32(ref2frm[list][ref[2]],ref2frm[list][ref[3]])&0x00FF00FF)*0x0101;
        AV_WN32A(&ref_cache[0*8], ref01);
        AV_WN32A(&ref_cache[1*8], ref01);
        AV_WN32A(&ref_cache[2*8], ref23);
        AV_WN32A(&ref_cache[3*8], ref23);
    }

    {
        int16_t (*mv_src)[2] = &s->current_picture.f.motion_val[list][4*s->mb_x + 4*s->mb_y*b_stride];
        AV_COPY128(mv_dst + 8*0, mv_src + 0*b_stride);
        AV_COPY128(mv_dst + 8*1, mv_src + 1*b_stride);
        AV_COPY128(mv_dst + 8*2, mv_src + 2*b_stride);
        AV_COPY128(mv_dst + 8*3, mv_src + 3*b_stride);
    }
}

/**
 *
 * @return non zero if the loop filter can be skiped
 */
static int fill_filter_caches(H264Context *h, int mb_type){
    MpegEncContext * const s = &h->s;
    const int mb_xy= h->mb_xy;
    int top_xy, left_xy[LEFT_MBS];
    int top_type, left_type[LEFT_MBS];
    uint8_t *nnz;
    uint8_t *nnz_cache;

    top_xy     = mb_xy  - (s->mb_stride << MB_FIELD);

    /* Wow, what a mess, why didn't they simplify the interlacing & intra
     * stuff, I can't imagine that these complex rules are worth it. */

    left_xy[LBOT] = left_xy[LTOP] = mb_xy-1;
    if(FRAME_MBAFF){
        const int left_mb_field_flag     = IS_INTERLACED(s->current_picture.f.mb_type[mb_xy - 1]);
        const int curr_mb_field_flag     = IS_INTERLACED(mb_type);
        if(s->mb_y&1){
            if (left_mb_field_flag != curr_mb_field_flag) {
                left_xy[LTOP] -= s->mb_stride;
            }
        }else{
            if(curr_mb_field_flag){
                top_xy += s->mb_stride & (((s->current_picture.f.mb_type[top_xy] >> 7) & 1) - 1);
            }
            if (left_mb_field_flag != curr_mb_field_flag) {
                left_xy[LBOT] += s->mb_stride;
            }
        }
    }

    h->top_mb_xy = top_xy;
    h->left_mb_xy[LTOP] = left_xy[LTOP];
    h->left_mb_xy[LBOT] = left_xy[LBOT];
    {
        //for sufficiently low qp, filtering wouldn't do anything
        //this is a conservative estimate: could also check beta_offset and more accurate chroma_qp
        int qp_thresh = h->qp_thresh; //FIXME strictly we should store qp_thresh for each mb of a slice
        int qp = s->current_picture.f.qscale_table[mb_xy];
        if(qp <= qp_thresh
           && (left_xy[LTOP] < 0 || ((qp + s->current_picture.f.qscale_table[left_xy[LTOP]] + 1) >> 1) <= qp_thresh)
           && (top_xy        < 0 || ((qp + s->current_picture.f.qscale_table[top_xy       ] + 1) >> 1) <= qp_thresh)) {
            if(!FRAME_MBAFF)
                return 1;
            if ((left_xy[LTOP] < 0            || ((qp + s->current_picture.f.qscale_table[left_xy[LBOT]        ] + 1) >> 1) <= qp_thresh) &&
                (top_xy        < s->mb_stride || ((qp + s->current_picture.f.qscale_table[top_xy - s->mb_stride] + 1) >> 1) <= qp_thresh))
                return 1;
        }
    }

    top_type        = s->current_picture.f.mb_type[top_xy];
    left_type[LTOP] = s->current_picture.f.mb_type[left_xy[LTOP]];
    left_type[LBOT] = s->current_picture.f.mb_type[left_xy[LBOT]];
    if(h->deblocking_filter == 2){
        if(h->slice_table[top_xy       ] != h->slice_num) top_type= 0;
        if(h->slice_table[left_xy[LBOT]] != h->slice_num) left_type[LTOP]= left_type[LBOT]= 0;
    }else{
        if(h->slice_table[top_xy       ] == 0xFFFF) top_type= 0;
        if(h->slice_table[left_xy[LBOT]] == 0xFFFF) left_type[LTOP]= left_type[LBOT] =0;
    }
    h->top_type       = top_type;
    h->left_type[LTOP]= left_type[LTOP];
    h->left_type[LBOT]= left_type[LBOT];

    if(IS_INTRA(mb_type))
        return 0;

    fill_filter_caches_inter(h, s, mb_type, top_xy, left_xy, top_type, left_type, mb_xy, 0);
    if(h->list_count == 2)
        fill_filter_caches_inter(h, s, mb_type, top_xy, left_xy, top_type, left_type, mb_xy, 1);

    nnz = h->non_zero_count[mb_xy];
    nnz_cache = h->non_zero_count_cache;
    AV_COPY32(&nnz_cache[4+8*1], &nnz[ 0]);
    AV_COPY32(&nnz_cache[4+8*2], &nnz[ 4]);
    AV_COPY32(&nnz_cache[4+8*3], &nnz[ 8]);
    AV_COPY32(&nnz_cache[4+8*4], &nnz[12]);
    h->cbp= h->cbp_table[mb_xy];

    if(top_type){
        nnz = h->non_zero_count[top_xy];
        AV_COPY32(&nnz_cache[4+8*0], &nnz[3*4]);
    }

    if(left_type[LTOP]){
        nnz = h->non_zero_count[left_xy[LTOP]];
        nnz_cache[3+8*1]= nnz[3+0*4];
        nnz_cache[3+8*2]= nnz[3+1*4];
        nnz_cache[3+8*3]= nnz[3+2*4];
        nnz_cache[3+8*4]= nnz[3+3*4];
    }

    // CAVLC 8x8dct requires NNZ values for residual decoding that differ from what the loop filter needs
    if(!CABAC && h->pps.transform_8x8_mode){
        if(IS_8x8DCT(top_type)){
            nnz_cache[4+8*0]=
            nnz_cache[5+8*0]= (h->cbp_table[top_xy] & 0x4000) >> 12;
            nnz_cache[6+8*0]=
            nnz_cache[7+8*0]= (h->cbp_table[top_xy] & 0x8000) >> 12;
        }
        if(IS_8x8DCT(left_type[LTOP])){
            nnz_cache[3+8*1]=
            nnz_cache[3+8*2]= (h->cbp_table[left_xy[LTOP]]&0x2000) >> 12; //FIXME check MBAFF
        }
        if(IS_8x8DCT(left_type[LBOT])){
            nnz_cache[3+8*3]=
            nnz_cache[3+8*4]= (h->cbp_table[left_xy[LBOT]]&0x8000) >> 12; //FIXME check MBAFF
        }

        if(IS_8x8DCT(mb_type)){
            nnz_cache[scan8[0   ]]= nnz_cache[scan8[1   ]]=
            nnz_cache[scan8[2   ]]= nnz_cache[scan8[3   ]]= (h->cbp & 0x1000) >> 12;

            nnz_cache[scan8[0+ 4]]= nnz_cache[scan8[1+ 4]]=
            nnz_cache[scan8[2+ 4]]= nnz_cache[scan8[3+ 4]]= (h->cbp & 0x2000) >> 12;

            nnz_cache[scan8[0+ 8]]= nnz_cache[scan8[1+ 8]]=
            nnz_cache[scan8[2+ 8]]= nnz_cache[scan8[3+ 8]]= (h->cbp & 0x4000) >> 12;

            nnz_cache[scan8[0+12]]= nnz_cache[scan8[1+12]]=
            nnz_cache[scan8[2+12]]= nnz_cache[scan8[3+12]]= (h->cbp & 0x8000) >> 12;
        }
    }

    return 0;
}

static void loop_filter(H264Context *h, int start_x, int end_x){
    MpegEncContext * const s = &h->s;
    uint8_t  *dest_y, *dest_cb, *dest_cr;
    int linesize, uvlinesize, mb_x, mb_y;
    const int end_mb_y= s->mb_y + FRAME_MBAFF;
    const int old_slice_type= h->slice_type;
    const int pixel_shift = h->pixel_shift;
<<<<<<< HEAD
    const int block_h = 16>>s->chroma_y_shift;
=======
    const int block_h = 16 >> s->chroma_y_shift;
>>>>>>> f4b51d06

    if(h->deblocking_filter) {
        for(mb_x= start_x; mb_x<end_x; mb_x++){
            for(mb_y=end_mb_y - FRAME_MBAFF; mb_y<= end_mb_y; mb_y++){
                int mb_xy, mb_type;
                mb_xy = h->mb_xy = mb_x + mb_y*s->mb_stride;
                h->slice_num= h->slice_table[mb_xy];
                mb_type = s->current_picture.f.mb_type[mb_xy];
                h->list_count= h->list_counts[mb_xy];

                if(FRAME_MBAFF)
                    h->mb_mbaff = h->mb_field_decoding_flag = !!IS_INTERLACED(mb_type);

                s->mb_x= mb_x;
                s->mb_y= mb_y;
                dest_y  = s->current_picture.f.data[0] + ((mb_x << pixel_shift) + mb_y * s->linesize  ) * 16;
<<<<<<< HEAD
                dest_cb = s->current_picture.f.data[1] + (mb_x << pixel_shift)*(8<<CHROMA444) + mb_y * s->uvlinesize * block_h;
                dest_cr = s->current_picture.f.data[2] + (mb_x << pixel_shift)*(8<<CHROMA444) + mb_y * s->uvlinesize * block_h;
=======
                dest_cb = s->current_picture.f.data[1] + (mb_x << pixel_shift) * (8 << CHROMA444) + mb_y * s->uvlinesize * block_h;
                dest_cr = s->current_picture.f.data[2] + (mb_x << pixel_shift) * (8 << CHROMA444) + mb_y * s->uvlinesize * block_h;
>>>>>>> f4b51d06
                    //FIXME simplify above

                if (MB_FIELD) {
                    linesize   = h->mb_linesize   = s->linesize * 2;
                    uvlinesize = h->mb_uvlinesize = s->uvlinesize * 2;
                    if(mb_y&1){ //FIXME move out of this function?
                        dest_y -= s->linesize*15;
<<<<<<< HEAD
                        dest_cb-= s->uvlinesize*(block_h-1);
                        dest_cr-= s->uvlinesize*(block_h-1);
=======
                        dest_cb-= s->uvlinesize * (block_h - 1);
                        dest_cr-= s->uvlinesize * (block_h - 1);
>>>>>>> f4b51d06
                    }
                } else {
                    linesize   = h->mb_linesize   = s->linesize;
                    uvlinesize = h->mb_uvlinesize = s->uvlinesize;
                }
                backup_mb_border(h, dest_y, dest_cb, dest_cr, linesize, uvlinesize, 0);
                if(fill_filter_caches(h, mb_type))
                    continue;
                h->chroma_qp[0] = get_chroma_qp(h, 0, s->current_picture.f.qscale_table[mb_xy]);
                h->chroma_qp[1] = get_chroma_qp(h, 1, s->current_picture.f.qscale_table[mb_xy]);

                if (FRAME_MBAFF) {
                    ff_h264_filter_mb     (h, mb_x, mb_y, dest_y, dest_cb, dest_cr, linesize, uvlinesize);
                } else {
                    ff_h264_filter_mb_fast(h, mb_x, mb_y, dest_y, dest_cb, dest_cr, linesize, uvlinesize);
                }
            }
        }
    }
    h->slice_type= old_slice_type;
    s->mb_x= end_x;
    s->mb_y= end_mb_y - FRAME_MBAFF;
    h->chroma_qp[0] = get_chroma_qp(h, 0, s->qscale);
    h->chroma_qp[1] = get_chroma_qp(h, 1, s->qscale);
}

static void predict_field_decoding_flag(H264Context *h){
    MpegEncContext * const s = &h->s;
    const int mb_xy= s->mb_x + s->mb_y*s->mb_stride;
    int mb_type = (h->slice_table[mb_xy-1] == h->slice_num)
                ? s->current_picture.f.mb_type[mb_xy - 1]
                : (h->slice_table[mb_xy-s->mb_stride] == h->slice_num)
                ? s->current_picture.f.mb_type[mb_xy - s->mb_stride]
                : 0;
    h->mb_mbaff = h->mb_field_decoding_flag = IS_INTERLACED(mb_type) ? 1 : 0;
}

/**
 * Draw edges and report progress for the last MB row.
 */
static void decode_finish_row(H264Context *h){
    MpegEncContext * const s = &h->s;
    int top = 16*(s->mb_y >> FIELD_PICTURE);
    int height = 16 << FRAME_MBAFF;
    int deblock_border = (16 + 4) << FRAME_MBAFF;
    int pic_height = 16*s->mb_height >> FIELD_PICTURE;

    if (h->deblocking_filter) {
        if((top + height) >= pic_height)
            height += deblock_border;

        top -= deblock_border;
    }

    if (top >= pic_height || (top + height) < h->emu_edge_height)
        return;

    height = FFMIN(height, pic_height - top);
    if (top < h->emu_edge_height) {
        height = top+height;
        top = 0;
    }

    ff_draw_horiz_band(s, top, height);

    if (s->dropable) return;

    ff_thread_report_progress((AVFrame*)s->current_picture_ptr, top + height - 1,
                             s->picture_structure==PICT_BOTTOM_FIELD);
}

static int decode_slice(struct AVCodecContext *avctx, void *arg){
    H264Context *h = *(void**)arg;
    MpegEncContext * const s = &h->s;
    const int part_mask= s->partitioned_frame ? (AC_END|AC_ERROR) : 0x7F;
    int lf_x_start = s->mb_x;

    s->mb_skip_run= -1;

    h->is_complex = FRAME_MBAFF || s->picture_structure != PICT_FRAME || s->codec_id != CODEC_ID_H264 ||
                    (CONFIG_GRAY && (s->flags&CODEC_FLAG_GRAY));

    if( h->pps.cabac ) {
        /* realign */
        align_get_bits( &s->gb );

        /* init cabac */
        ff_init_cabac_states( &h->cabac);
        ff_init_cabac_decoder( &h->cabac,
                               s->gb.buffer + get_bits_count(&s->gb)/8,
                               (get_bits_left(&s->gb) + 7)/8);

        ff_h264_init_cabac_states(h);

        for(;;){
//START_TIMER
            int ret = ff_h264_decode_mb_cabac(h);
            int eos;
//STOP_TIMER("decode_mb_cabac")

            if(ret>=0) ff_h264_hl_decode_mb(h);

            if( ret >= 0 && FRAME_MBAFF ) { //FIXME optimal? or let mb_decode decode 16x32 ?
                s->mb_y++;

                ret = ff_h264_decode_mb_cabac(h);

                if(ret>=0) ff_h264_hl_decode_mb(h);
                s->mb_y--;
            }
            eos = get_cabac_terminate( &h->cabac );

            if((s->workaround_bugs & FF_BUG_TRUNCATED) && h->cabac.bytestream > h->cabac.bytestream_end + 2){
                ff_er_add_slice(s, s->resync_mb_x, s->resync_mb_y, s->mb_x-1, s->mb_y, (AC_END|DC_END|MV_END)&part_mask);
                if (s->mb_x >= lf_x_start) loop_filter(h, lf_x_start, s->mb_x + 1);
                return 0;
            }
            if( ret < 0 || h->cabac.bytestream > h->cabac.bytestream_end + 2) {
                av_log(h->s.avctx, AV_LOG_ERROR, "error while decoding MB %d %d, bytestream (%td)\n", s->mb_x, s->mb_y, h->cabac.bytestream_end - h->cabac.bytestream);
                ff_er_add_slice(s, s->resync_mb_x, s->resync_mb_y, s->mb_x, s->mb_y, (AC_ERROR|DC_ERROR|MV_ERROR)&part_mask);
                return -1;
            }

            if( ++s->mb_x >= s->mb_width ) {
                loop_filter(h, lf_x_start, s->mb_x);
                s->mb_x = lf_x_start = 0;
                decode_finish_row(h);
                ++s->mb_y;
                if(FIELD_OR_MBAFF_PICTURE) {
                    ++s->mb_y;
                    if(FRAME_MBAFF && s->mb_y < s->mb_height)
                        predict_field_decoding_flag(h);
                }
            }

            if( eos || s->mb_y >= s->mb_height ) {
                tprintf(s->avctx, "slice end %d %d\n", get_bits_count(&s->gb), s->gb.size_in_bits);
                ff_er_add_slice(s, s->resync_mb_x, s->resync_mb_y, s->mb_x-1, s->mb_y, (AC_END|DC_END|MV_END)&part_mask);
                if (s->mb_x > lf_x_start) loop_filter(h, lf_x_start, s->mb_x);
                return 0;
            }
        }

    } else {
        for(;;){
            int ret = ff_h264_decode_mb_cavlc(h);

            if(ret>=0) ff_h264_hl_decode_mb(h);

            if(ret>=0 && FRAME_MBAFF){ //FIXME optimal? or let mb_decode decode 16x32 ?
                s->mb_y++;
                ret = ff_h264_decode_mb_cavlc(h);

                if(ret>=0) ff_h264_hl_decode_mb(h);
                s->mb_y--;
            }

            if(ret<0){
                av_log(h->s.avctx, AV_LOG_ERROR, "error while decoding MB %d %d\n", s->mb_x, s->mb_y);
                ff_er_add_slice(s, s->resync_mb_x, s->resync_mb_y, s->mb_x, s->mb_y, (AC_ERROR|DC_ERROR|MV_ERROR)&part_mask);
                return -1;
            }

            if(++s->mb_x >= s->mb_width){
                loop_filter(h, lf_x_start, s->mb_x);
                s->mb_x = lf_x_start = 0;
                decode_finish_row(h);
                ++s->mb_y;
                if(FIELD_OR_MBAFF_PICTURE) {
                    ++s->mb_y;
                    if(FRAME_MBAFF && s->mb_y < s->mb_height)
                        predict_field_decoding_flag(h);
                }
                if(s->mb_y >= s->mb_height){
                    tprintf(s->avctx, "slice end %d %d\n", get_bits_count(&s->gb), s->gb.size_in_bits);

                    if(   get_bits_count(&s->gb) == s->gb.size_in_bits
                       || get_bits_count(&s->gb) <  s->gb.size_in_bits && s->avctx->error_recognition < FF_ER_AGGRESSIVE) {
                        ff_er_add_slice(s, s->resync_mb_x, s->resync_mb_y, s->mb_x-1, s->mb_y, (AC_END|DC_END|MV_END)&part_mask);

                        return 0;
                    }else{
                        ff_er_add_slice(s, s->resync_mb_x, s->resync_mb_y, s->mb_x, s->mb_y, (AC_END|DC_END|MV_END)&part_mask);

                        return -1;
                    }
                }
            }

            if(get_bits_count(&s->gb) >= s->gb.size_in_bits && s->mb_skip_run<=0){
                tprintf(s->avctx, "slice end %d %d\n", get_bits_count(&s->gb), s->gb.size_in_bits);
                if(get_bits_count(&s->gb) == s->gb.size_in_bits ){
                    ff_er_add_slice(s, s->resync_mb_x, s->resync_mb_y, s->mb_x-1, s->mb_y, (AC_END|DC_END|MV_END)&part_mask);
                    if (s->mb_x > lf_x_start) loop_filter(h, lf_x_start, s->mb_x);

                    return 0;
                }else{
                    ff_er_add_slice(s, s->resync_mb_x, s->resync_mb_y, s->mb_x, s->mb_y, (AC_ERROR|DC_ERROR|MV_ERROR)&part_mask);

                    return -1;
                }
            }
        }
    }
}

/**
 * Call decode_slice() for each context.
 *
 * @param h h264 master context
 * @param context_count number of contexts to execute
 */
static int execute_decode_slices(H264Context *h, int context_count){
    MpegEncContext * const s = &h->s;
    AVCodecContext * const avctx= s->avctx;
    H264Context *hx;
    int i;

    if (s->avctx->hwaccel || s->avctx->codec->capabilities&CODEC_CAP_HWACCEL_VDPAU)
        return 0;
    if(context_count == 1) {
        return decode_slice(avctx, &h);
    } else {
        for(i = 1; i < context_count; i++) {
            hx = h->thread_context[i];
            hx->s.error_recognition = avctx->error_recognition;
            hx->s.error_count = 0;
            hx->x264_build= h->x264_build;
        }

        avctx->execute(avctx, (void *)decode_slice,
                       h->thread_context, NULL, context_count, sizeof(void*));

        /* pull back stuff from slices to master context */
        hx = h->thread_context[context_count - 1];
        s->mb_x = hx->s.mb_x;
        s->mb_y = hx->s.mb_y;
        s->dropable = hx->s.dropable;
        s->picture_structure = hx->s.picture_structure;
        for(i = 1; i < context_count; i++)
            h->s.error_count += h->thread_context[i]->s.error_count;
    }

    return 0;
}


static int decode_nal_units(H264Context *h, const uint8_t *buf, int buf_size){
    MpegEncContext * const s = &h->s;
    AVCodecContext * const avctx= s->avctx;
    H264Context *hx; ///< thread context
    int buf_index;
    int context_count;
    int next_avc;
    int pass = !(avctx->active_thread_type & FF_THREAD_FRAME);
    int nals_needed=0; ///< number of NALs that need decoding before the next frame thread starts
    int nal_index;

    h->max_contexts = (HAVE_THREADS && (s->avctx->active_thread_type&FF_THREAD_SLICE)) ? avctx->thread_count : 1;
    if(!(s->flags2 & CODEC_FLAG2_CHUNKS)){
        h->current_slice = 0;
        if (!s->first_field)
            s->current_picture_ptr= NULL;
        ff_h264_reset_sei(h);
    }

    for(;pass <= 1;pass++){
        buf_index = 0;
        context_count = 0;
        next_avc = h->is_avc ? 0 : buf_size;
        nal_index = 0;
    for(;;){
        int consumed;
        int dst_length;
        int bit_length;
        const uint8_t *ptr;
        int i, nalsize = 0;
        int err;

        if(buf_index >= next_avc) {
            if(buf_index >= buf_size) break;
            nalsize = 0;
            for(i = 0; i < h->nal_length_size; i++)
                nalsize = (nalsize << 8) | buf[buf_index++];
            if(nalsize <= 0 || nalsize > buf_size - buf_index){
                av_log(h->s.avctx, AV_LOG_ERROR, "AVC: nal size %d\n", nalsize);
                break;
            }
            next_avc= buf_index + nalsize;
        } else {
            // start code prefix search
            for(; buf_index + 3 < next_avc; buf_index++){
                // This should always succeed in the first iteration.
                if(buf[buf_index] == 0 && buf[buf_index+1] == 0 && buf[buf_index+2] == 1)
                    break;
            }

            if(buf_index+3 >= buf_size) break;

            buf_index+=3;
            if(buf_index >= next_avc) continue;
        }

        hx = h->thread_context[context_count];

        ptr= ff_h264_decode_nal(hx, buf + buf_index, &dst_length, &consumed, next_avc - buf_index);
        if (ptr==NULL || dst_length < 0){
            return -1;
        }
        i= buf_index + consumed;
        if((s->workaround_bugs & FF_BUG_AUTODETECT) && i+3<next_avc &&
           buf[i]==0x00 && buf[i+1]==0x00 && buf[i+2]==0x01 && buf[i+3]==0xE0)
            s->workaround_bugs |= FF_BUG_TRUNCATED;

        if(!(s->workaround_bugs & FF_BUG_TRUNCATED)){
        while(dst_length > 0 && ptr[dst_length - 1] == 0)
            dst_length--;
        }
        bit_length= !dst_length ? 0 : (8*dst_length - ff_h264_decode_rbsp_trailing(h, ptr + dst_length - 1));

        if(s->avctx->debug&FF_DEBUG_STARTCODE){
            av_log(h->s.avctx, AV_LOG_DEBUG, "NAL %d/%d at %d/%d length %d\n", hx->nal_unit_type, hx->nal_ref_idc, buf_index, buf_size, dst_length);
        }

        if (h->is_avc && (nalsize != consumed) && nalsize){
            av_log(h->s.avctx, AV_LOG_DEBUG, "AVC: Consumed only %d bytes instead of %d\n", consumed, nalsize);
        }

        buf_index += consumed;
        nal_index++;

        if(pass == 0) {
            // packets can sometimes contain multiple PPS/SPS
            // e.g. two PAFF field pictures in one packet, or a demuxer which splits NALs strangely
            // if so, when frame threading we can't start the next thread until we've read all of them
            switch (hx->nal_unit_type) {
                case NAL_SPS:
                case NAL_PPS:
                    nals_needed = nal_index;
                    break;
                case NAL_IDR_SLICE:
                case NAL_SLICE:
                    init_get_bits(&hx->s.gb, ptr, bit_length);
                    if (!get_ue_golomb(&hx->s.gb))
                        nals_needed = nal_index;
            }
            continue;
        }

        //FIXME do not discard SEI id
        if(avctx->skip_frame >= AVDISCARD_NONREF && h->nal_ref_idc  == 0)
            continue;

      again:
        err = 0;
        switch(hx->nal_unit_type){
        case NAL_IDR_SLICE:
            if (h->nal_unit_type != NAL_IDR_SLICE) {
                av_log(h->s.avctx, AV_LOG_ERROR, "Invalid mix of idr and non-idr slices");
                return -1;
            }
            idr(h); //FIXME ensure we don't loose some frames if there is reordering
        case NAL_SLICE:
            init_get_bits(&hx->s.gb, ptr, bit_length);
            hx->intra_gb_ptr=
            hx->inter_gb_ptr= &hx->s.gb;
            hx->s.data_partitioning = 0;

            if((err = decode_slice_header(hx, h)))
               break;

            if (h->sei_recovery_frame_cnt >= 0 && h->recovery_frame < 0) {
                h->recovery_frame = (h->frame_num + h->sei_recovery_frame_cnt) %
                                    (1 << h->sps.log2_max_frame_num);
            }

            s->current_picture_ptr->f.key_frame |=
                    (hx->nal_unit_type == NAL_IDR_SLICE);

            if (h->recovery_frame == h->frame_num) {
                h->sync |= 1;
                h->recovery_frame = -1;
            }

            h->sync |= !!s->current_picture_ptr->f.key_frame;
            h->sync |= 3*!!(s->flags2 & CODEC_FLAG2_SHOW_ALL);
            s->current_picture_ptr->sync = h->sync;

            if (h->current_slice == 1) {
                if(!(s->flags2 & CODEC_FLAG2_CHUNKS)) {
                    decode_postinit(h, nal_index >= nals_needed);
                }

                if (s->avctx->hwaccel && s->avctx->hwaccel->start_frame(s->avctx, NULL, 0) < 0)
                    return -1;
                if(CONFIG_H264_VDPAU_DECODER && s->avctx->codec->capabilities&CODEC_CAP_HWACCEL_VDPAU)
                    ff_vdpau_h264_picture_start(s);
            }

            if(hx->redundant_pic_count==0
               && (avctx->skip_frame < AVDISCARD_NONREF || hx->nal_ref_idc)
               && (avctx->skip_frame < AVDISCARD_BIDIR  || hx->slice_type_nos!=AV_PICTURE_TYPE_B)
               && (avctx->skip_frame < AVDISCARD_NONKEY || hx->slice_type_nos==AV_PICTURE_TYPE_I)
               && avctx->skip_frame < AVDISCARD_ALL){
                if(avctx->hwaccel) {
                    if (avctx->hwaccel->decode_slice(avctx, &buf[buf_index - consumed], consumed) < 0)
                        return -1;
                }else
                if(CONFIG_H264_VDPAU_DECODER && s->avctx->codec->capabilities&CODEC_CAP_HWACCEL_VDPAU){
                    static const uint8_t start_code[] = {0x00, 0x00, 0x01};
                    ff_vdpau_add_data_chunk(s, start_code, sizeof(start_code));
                    ff_vdpau_add_data_chunk(s, &buf[buf_index - consumed], consumed );
                }else
                    context_count++;
            }
            break;
        case NAL_DPA:
            init_get_bits(&hx->s.gb, ptr, bit_length);
            hx->intra_gb_ptr=
            hx->inter_gb_ptr= NULL;

            if ((err = decode_slice_header(hx, h)) < 0)
                break;

            hx->s.data_partitioning = 1;

            break;
        case NAL_DPB:
            init_get_bits(&hx->intra_gb, ptr, bit_length);
            hx->intra_gb_ptr= &hx->intra_gb;
            break;
        case NAL_DPC:
            init_get_bits(&hx->inter_gb, ptr, bit_length);
            hx->inter_gb_ptr= &hx->inter_gb;

            if(hx->redundant_pic_count==0 && hx->intra_gb_ptr && hx->s.data_partitioning
               && s->context_initialized
               && (avctx->skip_frame < AVDISCARD_NONREF || hx->nal_ref_idc)
               && (avctx->skip_frame < AVDISCARD_BIDIR  || hx->slice_type_nos!=AV_PICTURE_TYPE_B)
               && (avctx->skip_frame < AVDISCARD_NONKEY || hx->slice_type_nos==AV_PICTURE_TYPE_I)
               && avctx->skip_frame < AVDISCARD_ALL)
                context_count++;
            break;
        case NAL_SEI:
            init_get_bits(&s->gb, ptr, bit_length);
            ff_h264_decode_sei(h);
            break;
        case NAL_SPS:
            init_get_bits(&s->gb, ptr, bit_length);
            if(ff_h264_decode_seq_parameter_set(h) < 0 && h->is_avc && (nalsize != consumed) && nalsize){
                av_log(h->s.avctx, AV_LOG_DEBUG, "SPS decoding failure, trying alternative mode\n");
                init_get_bits(&s->gb, &buf[buf_index + 1 - consumed], 8*nalsize);
                ff_h264_decode_seq_parameter_set(h);
            }

            if (s->flags& CODEC_FLAG_LOW_DELAY ||
                (h->sps.bitstream_restriction_flag && !h->sps.num_reorder_frames))
                s->low_delay=1;

            if(avctx->has_b_frames < 2)
                avctx->has_b_frames= !s->low_delay;
<<<<<<< HEAD
=======

            if (avctx->bits_per_raw_sample != h->sps.bit_depth_luma ||
                h->cur_chroma_format_idc != h->sps.chroma_format_idc) {
                if (h->sps.bit_depth_luma >= 8 && h->sps.bit_depth_luma <= 10) {
                    avctx->bits_per_raw_sample = h->sps.bit_depth_luma;
                    h->cur_chroma_format_idc = h->sps.chroma_format_idc;
                    h->pixel_shift = h->sps.bit_depth_luma > 8;

                    ff_h264dsp_init(&h->h264dsp, h->sps.bit_depth_luma, h->sps.chroma_format_idc);
                    ff_h264_pred_init(&h->hpc, s->codec_id, h->sps.bit_depth_luma, h->sps.chroma_format_idc);
                    s->dsp.dct_bits = h->sps.bit_depth_luma > 8 ? 32 : 16;
                    dsputil_init(&s->dsp, s->avctx);
                } else {
                    av_log(avctx, AV_LOG_ERROR, "Unsupported bit depth: %d\n", h->sps.bit_depth_luma);
                    return -1;
                }
            }
>>>>>>> f4b51d06
            break;
        case NAL_PPS:
            init_get_bits(&s->gb, ptr, bit_length);

            ff_h264_decode_picture_parameter_set(h, bit_length);

            break;
        case NAL_AUD:
        case NAL_END_SEQUENCE:
        case NAL_END_STREAM:
        case NAL_FILLER_DATA:
        case NAL_SPS_EXT:
        case NAL_AUXILIARY_SLICE:
            break;
        default:
            av_log(avctx, AV_LOG_DEBUG, "Unknown NAL code: %d (%d bits)\n", hx->nal_unit_type, bit_length);
        }

        if(context_count == h->max_contexts) {
            execute_decode_slices(h, context_count);
            context_count = 0;
        }

        if (err < 0)
            av_log(h->s.avctx, AV_LOG_ERROR, "decode_slice_header error\n");
        else if(err == 1) {
            /* Slice could not be decoded in parallel mode, copy down
             * NAL unit stuff to context 0 and restart. Note that
             * rbsp_buffer is not transferred, but since we no longer
             * run in parallel mode this should not be an issue. */
            h->nal_unit_type = hx->nal_unit_type;
            h->nal_ref_idc   = hx->nal_ref_idc;
            hx = h;
            goto again;
        }
    }
    }
    if(context_count)
        execute_decode_slices(h, context_count);
    return buf_index;
}

/**
 * returns the number of bytes consumed for building the current frame
 */
static int get_consumed_bytes(MpegEncContext *s, int pos, int buf_size){
        if(pos==0) pos=1; //avoid infinite loops (i doubt that is needed but ...)
        if(pos+10>buf_size) pos=buf_size; // oops ;)

        return pos;
}

static int decode_frame(AVCodecContext *avctx,
                             void *data, int *data_size,
                             AVPacket *avpkt)
{
    const uint8_t *buf = avpkt->data;
    int buf_size = avpkt->size;
    H264Context *h = avctx->priv_data;
    MpegEncContext *s = &h->s;
    AVFrame *pict = data;
    int buf_index;

    s->flags= avctx->flags;
    s->flags2= avctx->flags2;

   /* end of stream, output what is still in the buffers */
 out:
    if (buf_size == 0) {
        Picture *out;
        int i, out_idx;

        s->current_picture_ptr = NULL;

//FIXME factorize this with the output code below
        out = h->delayed_pic[0];
        out_idx = 0;
        for (i = 1; h->delayed_pic[i] && !h->delayed_pic[i]->f.key_frame && !h->delayed_pic[i]->mmco_reset; i++)
            if(h->delayed_pic[i]->poc < out->poc){
                out = h->delayed_pic[i];
                out_idx = i;
            }

        for(i=out_idx; h->delayed_pic[i]; i++)
            h->delayed_pic[i] = h->delayed_pic[i+1];

        if(out){
            *data_size = sizeof(AVFrame);
            *pict= *(AVFrame*)out;
        }

        return 0;
    }
    if(h->is_avc && buf_size >= 9 && AV_RB32(buf)==0x0164001F && buf[5] && buf[8]==0x67)
        return ff_h264_decode_extradata(h, buf, buf_size);

    buf_index=decode_nal_units(h, buf, buf_size);
    if(buf_index < 0)
        return -1;

    if (!s->current_picture_ptr && h->nal_unit_type == NAL_END_SEQUENCE) {
        buf_size = 0;
        goto out;
    }

    if(!(s->flags2 & CODEC_FLAG2_CHUNKS) && !s->current_picture_ptr){
        if (avctx->skip_frame >= AVDISCARD_NONREF)
            return 0;
        av_log(avctx, AV_LOG_ERROR, "no frame!\n");
        return -1;
    }

    if(!(s->flags2 & CODEC_FLAG2_CHUNKS) || (s->mb_y >= s->mb_height && s->mb_height)){

        if(s->flags2 & CODEC_FLAG2_CHUNKS) decode_postinit(h, 1);

        field_end(h, 0);

        *data_size = 0; /* Wait for second field. */
        if (h->next_output_pic && h->next_output_pic->sync) {
            if(h->sync>1 || h->next_output_pic->f.pict_type != AV_PICTURE_TYPE_B){
                *data_size = sizeof(AVFrame);
                *pict = *(AVFrame*)h->next_output_pic;
            }
        }
    }

    assert(pict->data[0] || !*data_size);
    ff_print_debug_info(s, pict);
//printf("out %d\n", (int)pict->data[0]);

    return get_consumed_bytes(s, buf_index, buf_size);
}
#if 0
static inline void fill_mb_avail(H264Context *h){
    MpegEncContext * const s = &h->s;
    const int mb_xy= s->mb_x + s->mb_y*s->mb_stride;

    if(s->mb_y){
        h->mb_avail[0]= s->mb_x                 && h->slice_table[mb_xy - s->mb_stride - 1] == h->slice_num;
        h->mb_avail[1]=                            h->slice_table[mb_xy - s->mb_stride    ] == h->slice_num;
        h->mb_avail[2]= s->mb_x+1 < s->mb_width && h->slice_table[mb_xy - s->mb_stride + 1] == h->slice_num;
    }else{
        h->mb_avail[0]=
        h->mb_avail[1]=
        h->mb_avail[2]= 0;
    }
    h->mb_avail[3]= s->mb_x && h->slice_table[mb_xy - 1] == h->slice_num;
    h->mb_avail[4]= 1; //FIXME move out
    h->mb_avail[5]= 0; //FIXME move out
}
#endif

#ifdef TEST
#undef printf
#undef random
#define COUNT 8000
#define SIZE (COUNT*40)
extern AVCodec ff_h264_decoder;
int main(void){
    int i;
    uint8_t temp[SIZE];
    PutBitContext pb;
    GetBitContext gb;
//    int int_temp[10000];
    DSPContext dsp;
    AVCodecContext avctx;

    avcodec_get_context_defaults3(&avctx, &ff_h264_decoder);

    dsputil_init(&dsp, &avctx);

    init_put_bits(&pb, temp, SIZE);
    printf("testing unsigned exp golomb\n");
    for(i=0; i<COUNT; i++){
        START_TIMER
        set_ue_golomb(&pb, i);
        STOP_TIMER("set_ue_golomb");
    }
    flush_put_bits(&pb);

    init_get_bits(&gb, temp, 8*SIZE);
    for(i=0; i<COUNT; i++){
        int j, s;

        s= show_bits(&gb, 24);

        START_TIMER
        j= get_ue_golomb(&gb);
        if(j != i){
            printf("mismatch! at %d (%d should be %d) bits:%6X\n", i, j, i, s);
//            return -1;
        }
        STOP_TIMER("get_ue_golomb");
    }


    init_put_bits(&pb, temp, SIZE);
    printf("testing signed exp golomb\n");
    for(i=0; i<COUNT; i++){
        START_TIMER
        set_se_golomb(&pb, i - COUNT/2);
        STOP_TIMER("set_se_golomb");
    }
    flush_put_bits(&pb);

    init_get_bits(&gb, temp, 8*SIZE);
    for(i=0; i<COUNT; i++){
        int j, s;

        s= show_bits(&gb, 24);

        START_TIMER
        j= get_se_golomb(&gb);
        if(j != i - COUNT/2){
            printf("mismatch! at %d (%d should be %d) bits:%6X\n", i, j, i, s);
//            return -1;
        }
        STOP_TIMER("get_se_golomb");
    }

    printf("Testing RBSP\n");


    return 0;
}
#endif /* TEST */


av_cold void ff_h264_free_context(H264Context *h)
{
    int i;

    free_tables(h, 1); //FIXME cleanup init stuff perhaps

    for(i = 0; i < MAX_SPS_COUNT; i++)
        av_freep(h->sps_buffers + i);

    for(i = 0; i < MAX_PPS_COUNT; i++)
        av_freep(h->pps_buffers + i);
}

av_cold int ff_h264_decode_end(AVCodecContext *avctx)
{
    H264Context *h = avctx->priv_data;
    MpegEncContext *s = &h->s;

    ff_h264_free_context(h);

    MPV_common_end(s);

//    memset(h, 0, sizeof(H264Context));

    return 0;
}

static const AVProfile profiles[] = {
    { FF_PROFILE_H264_BASELINE,             "Baseline"              },
    { FF_PROFILE_H264_CONSTRAINED_BASELINE, "Constrained Baseline"  },
    { FF_PROFILE_H264_MAIN,                 "Main"                  },
    { FF_PROFILE_H264_EXTENDED,             "Extended"              },
    { FF_PROFILE_H264_HIGH,                 "High"                  },
    { FF_PROFILE_H264_HIGH_10,              "High 10"               },
    { FF_PROFILE_H264_HIGH_10_INTRA,        "High 10 Intra"         },
    { FF_PROFILE_H264_HIGH_422,             "High 4:2:2"            },
    { FF_PROFILE_H264_HIGH_422_INTRA,       "High 4:2:2 Intra"      },
    { FF_PROFILE_H264_HIGH_444,             "High 4:4:4"            },
    { FF_PROFILE_H264_HIGH_444_PREDICTIVE,  "High 4:4:4 Predictive" },
    { FF_PROFILE_H264_HIGH_444_INTRA,       "High 4:4:4 Intra"      },
    { FF_PROFILE_H264_CAVLC_444,            "CAVLC 4:4:4"           },
    { FF_PROFILE_UNKNOWN },
};

AVCodec ff_h264_decoder = {
    .name           = "h264",
    .type           = AVMEDIA_TYPE_VIDEO,
    .id             = CODEC_ID_H264,
    .priv_data_size = sizeof(H264Context),
    .init           = ff_h264_decode_init,
    .close          = ff_h264_decode_end,
    .decode         = decode_frame,
    .capabilities   = /*CODEC_CAP_DRAW_HORIZ_BAND |*/ CODEC_CAP_DR1 | CODEC_CAP_DELAY |
                      CODEC_CAP_SLICE_THREADS | CODEC_CAP_FRAME_THREADS,
    .flush= flush_dpb,
    .long_name = NULL_IF_CONFIG_SMALL("H.264 / AVC / MPEG-4 AVC / MPEG-4 part 10"),
    .init_thread_copy      = ONLY_IF_THREADS_ENABLED(decode_init_thread_copy),
    .update_thread_context = ONLY_IF_THREADS_ENABLED(decode_update_thread_context),
    .profiles = NULL_IF_CONFIG_SMALL(profiles),
};

#if CONFIG_H264_VDPAU_DECODER
AVCodec ff_h264_vdpau_decoder = {
    .name           = "h264_vdpau",
    .type           = AVMEDIA_TYPE_VIDEO,
    .id             = CODEC_ID_H264,
    .priv_data_size = sizeof(H264Context),
    .init           = ff_h264_decode_init,
    .close          = ff_h264_decode_end,
    .decode         = decode_frame,
    .capabilities   = CODEC_CAP_DR1 | CODEC_CAP_DELAY | CODEC_CAP_HWACCEL_VDPAU,
    .flush= flush_dpb,
    .long_name = NULL_IF_CONFIG_SMALL("H.264 / AVC / MPEG-4 AVC / MPEG-4 part 10 (VDPAU acceleration)"),
    .pix_fmts = (const enum PixelFormat[]){PIX_FMT_VDPAU_H264, PIX_FMT_NONE},
    .profiles = NULL_IF_CONFIG_SMALL(profiles),
};
#endif<|MERGE_RESOLUTION|>--- conflicted
+++ resolved
@@ -1050,7 +1050,6 @@
     s->height = s->avctx->height;
     s->codec_id= s->avctx->codec->id;
 
-<<<<<<< HEAD
     s->avctx->bits_per_raw_sample = 8;
     h->cur_chroma_format_idc = 1;
 
@@ -1058,10 +1057,6 @@
                     s->avctx->bits_per_raw_sample, h->cur_chroma_format_idc);
     ff_h264_pred_init(&h->hpc, s->codec_id,
                       s->avctx->bits_per_raw_sample, h->cur_chroma_format_idc);
-=======
-    ff_h264dsp_init(&h->h264dsp, 8, 1);
-    ff_h264_pred_init(&h->hpc, s->codec_id, 8, 1);
->>>>>>> f4b51d06
 
     h->dequant_coeff_pps= -1;
     s->unrestricted_mv=1;
@@ -1531,14 +1526,10 @@
         ff_thread_finish_setup(s->avctx);
 }
 
-<<<<<<< HEAD
-static av_always_inline void backup_mb_border(H264Context *h, uint8_t *src_y, uint8_t *src_cb, uint8_t *src_cr, int linesize, int uvlinesize, int simple){
-=======
 static av_always_inline void backup_mb_border(H264Context *h, uint8_t *src_y,
                                               uint8_t *src_cb, uint8_t *src_cr,
                                               int linesize, int uvlinesize, int simple)
 {
->>>>>>> f4b51d06
     MpegEncContext * const s = &h->s;
     uint8_t *top_border;
     int top_idx = 1;
@@ -1568,11 +1559,7 @@
                             AV_COPY128(top_border+16, src_cb + 15*uvlinesize);
                             AV_COPY128(top_border+32, src_cr + 15*uvlinesize);
                         }
-<<<<<<< HEAD
                     } else if(chroma422){
-=======
-                    } else if(chroma422) {
->>>>>>> f4b51d06
                         if (pixel_shift) {
                             AV_COPY128(top_border+32, src_cb + 15*uvlinesize);
                             AV_COPY128(top_border+48, src_cr + 15*uvlinesize);
@@ -1902,12 +1889,8 @@
     /* is_h264 should always be true if SVQ3 is disabled. */
     const int is_h264 = !CONFIG_SVQ3_DECODER || simple || s->codec_id == CODEC_ID_H264;
     void (*idct_add)(uint8_t *dst, DCTELEM *block, int stride);
-<<<<<<< HEAD
-    const int block_h = 16>>s->chroma_y_shift;
-=======
     const int block_h = 16 >> s->chroma_y_shift;
     const int chroma422 = CHROMA422;
->>>>>>> f4b51d06
 
     dest_y  = s->current_picture.f.data[0] + ((mb_x << pixel_shift) + mb_y * s->linesize  ) * 16;
     dest_cb = s->current_picture.f.data[1] + (mb_x << pixel_shift)*8 + mb_y * s->uvlinesize * block_h;
@@ -1924,13 +1907,8 @@
         block_offset = &h->block_offset[48];
         if(mb_y&1){ //FIXME move out of this function?
             dest_y -= s->linesize*15;
-<<<<<<< HEAD
-            dest_cb-= s->uvlinesize*(block_h-1);
-            dest_cr-= s->uvlinesize*(block_h-1);
-=======
             dest_cb-= s->uvlinesize * (block_h - 1);
             dest_cr-= s->uvlinesize * (block_h - 1);
->>>>>>> f4b51d06
         }
         if(FRAME_MBAFF) {
             int list;
@@ -1971,14 +1949,6 @@
                 if (!h->sps.chroma_format_idc) {
                     for (i = 0; i < block_h; i++) {
                         uint16_t *tmp_cb = (uint16_t*)(dest_cb + i*uvlinesize);
-<<<<<<< HEAD
-=======
-                        for (j = 0; j < 8; j++) {
-                            tmp_cb[j] = 1 << (bit_depth - 1);
-                        }
-                    }
-                    for (i = 0; i < block_h; i++) {
->>>>>>> f4b51d06
                         uint16_t *tmp_cr = (uint16_t*)(dest_cr + i*uvlinesize);
                         for (j = 0; j < 8; j++) {
                             tmp_cb[j] = tmp_cr[j] = 1 << (bit_depth - 1);
@@ -2003,25 +1973,14 @@
             }
             if(simple || !CONFIG_GRAY || !(s->flags&CODEC_FLAG_GRAY)){
                 if (!h->sps.chroma_format_idc) {
-<<<<<<< HEAD
                     for (i=0; i<8; i++) {
-                        memset(dest_cb+ i*uvlinesize, 1 << (bit_depth - 1), 8);
-                        memset(dest_cr+ i*uvlinesize, 1 << (bit_depth - 1), 8);
+                        memset(dest_cb + i*uvlinesize, 1 << (bit_depth - 1), 8);
+                        memset(dest_cr + i*uvlinesize, 1 << (bit_depth - 1), 8);
                     }
                 } else {
                     for (i=0; i<block_h; i++) {
-                        memcpy(dest_cb+ i*uvlinesize, h->mb + 128 + i*4,  8);
-                        memcpy(dest_cr+ i*uvlinesize, h->mb + 160 + i*4,  8);
-=======
-                    for (i = 0; i < block_h; i++) {
-                        memset(dest_cb + i*uvlinesize, 128, 8);
-                        memset(dest_cr + i*uvlinesize, 128, 8);
-                    }
-                } else {
-                    for (i = 0; i < block_h; i++) {
                         memcpy(dest_cb + i*uvlinesize, h->mb + 128 + i*4,  8);
                         memcpy(dest_cr + i*uvlinesize, h->mb + 160 + i*4,  8);
->>>>>>> f4b51d06
                     }
                 }
             }
@@ -2084,15 +2043,9 @@
             }else{
                 if(is_h264){
                     int qp[2];
-<<<<<<< HEAD
-                    if (CHROMA422) {
-                        qp[0] = h->chroma_qp[0]+3;
-                        qp[1] = h->chroma_qp[1]+3;
-=======
                     if (chroma422) {
                         qp[0] = h->chroma_qp[0] + 3;
                         qp[1] = h->chroma_qp[1] + 3;
->>>>>>> f4b51d06
                     } else {
                         qp[0] = h->chroma_qp[0];
                         qp[1] = h->chroma_qp[1];
@@ -2816,11 +2769,8 @@
             case 9 :
                 if (CHROMA444)
                     s->avctx->pix_fmt = PIX_FMT_YUV444P9;
-<<<<<<< HEAD
-=======
                 else if (CHROMA422)
                     s->avctx->pix_fmt = PIX_FMT_YUV422P9;
->>>>>>> f4b51d06
                 else
                     s->avctx->pix_fmt = PIX_FMT_YUV420P9;
                 break;
@@ -2835,15 +2785,11 @@
             default:
                 if (CHROMA444){
                     s->avctx->pix_fmt = s->avctx->color_range == AVCOL_RANGE_JPEG ? PIX_FMT_YUVJ444P : PIX_FMT_YUV444P;
-<<<<<<< HEAD
                     if (s->avctx->colorspace == AVCOL_SPC_RGB) {
                        s->avctx->pix_fmt = PIX_FMT_GBR24P;
                        av_log(h->s.avctx, AV_LOG_DEBUG, "Detected GBR colorspace.\n");
                     }
-                }else if (CHROMA422) {
-=======
                 } else if (CHROMA422) {
->>>>>>> f4b51d06
                     s->avctx->pix_fmt = s->avctx->color_range == AVCOL_RANGE_JPEG ? PIX_FMT_YUVJ422P : PIX_FMT_YUV422P;
                 }else{
                     s->avctx->pix_fmt = s->avctx->get_format(s->avctx,
@@ -3519,11 +3465,7 @@
     const int end_mb_y= s->mb_y + FRAME_MBAFF;
     const int old_slice_type= h->slice_type;
     const int pixel_shift = h->pixel_shift;
-<<<<<<< HEAD
-    const int block_h = 16>>s->chroma_y_shift;
-=======
     const int block_h = 16 >> s->chroma_y_shift;
->>>>>>> f4b51d06
 
     if(h->deblocking_filter) {
         for(mb_x= start_x; mb_x<end_x; mb_x++){
@@ -3540,13 +3482,8 @@
                 s->mb_x= mb_x;
                 s->mb_y= mb_y;
                 dest_y  = s->current_picture.f.data[0] + ((mb_x << pixel_shift) + mb_y * s->linesize  ) * 16;
-<<<<<<< HEAD
-                dest_cb = s->current_picture.f.data[1] + (mb_x << pixel_shift)*(8<<CHROMA444) + mb_y * s->uvlinesize * block_h;
-                dest_cr = s->current_picture.f.data[2] + (mb_x << pixel_shift)*(8<<CHROMA444) + mb_y * s->uvlinesize * block_h;
-=======
                 dest_cb = s->current_picture.f.data[1] + (mb_x << pixel_shift) * (8 << CHROMA444) + mb_y * s->uvlinesize * block_h;
                 dest_cr = s->current_picture.f.data[2] + (mb_x << pixel_shift) * (8 << CHROMA444) + mb_y * s->uvlinesize * block_h;
->>>>>>> f4b51d06
                     //FIXME simplify above
 
                 if (MB_FIELD) {
@@ -3554,13 +3491,8 @@
                     uvlinesize = h->mb_uvlinesize = s->uvlinesize * 2;
                     if(mb_y&1){ //FIXME move out of this function?
                         dest_y -= s->linesize*15;
-<<<<<<< HEAD
-                        dest_cb-= s->uvlinesize*(block_h-1);
-                        dest_cr-= s->uvlinesize*(block_h-1);
-=======
                         dest_cb-= s->uvlinesize * (block_h - 1);
                         dest_cr-= s->uvlinesize * (block_h - 1);
->>>>>>> f4b51d06
                     }
                 } else {
                     linesize   = h->mb_linesize   = s->linesize;
@@ -4022,26 +3954,6 @@
 
             if(avctx->has_b_frames < 2)
                 avctx->has_b_frames= !s->low_delay;
-<<<<<<< HEAD
-=======
-
-            if (avctx->bits_per_raw_sample != h->sps.bit_depth_luma ||
-                h->cur_chroma_format_idc != h->sps.chroma_format_idc) {
-                if (h->sps.bit_depth_luma >= 8 && h->sps.bit_depth_luma <= 10) {
-                    avctx->bits_per_raw_sample = h->sps.bit_depth_luma;
-                    h->cur_chroma_format_idc = h->sps.chroma_format_idc;
-                    h->pixel_shift = h->sps.bit_depth_luma > 8;
-
-                    ff_h264dsp_init(&h->h264dsp, h->sps.bit_depth_luma, h->sps.chroma_format_idc);
-                    ff_h264_pred_init(&h->hpc, s->codec_id, h->sps.bit_depth_luma, h->sps.chroma_format_idc);
-                    s->dsp.dct_bits = h->sps.bit_depth_luma > 8 ? 32 : 16;
-                    dsputil_init(&s->dsp, s->avctx);
-                } else {
-                    av_log(avctx, AV_LOG_ERROR, "Unsupported bit depth: %d\n", h->sps.bit_depth_luma);
-                    return -1;
-                }
-            }
->>>>>>> f4b51d06
             break;
         case NAL_PPS:
             init_get_bits(&s->gb, ptr, bit_length);
