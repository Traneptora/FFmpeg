/*
 * This file is part of FFmpeg.
 *
 * FFmpeg is free software; you can redistribute it and/or
 * modify it under the terms of the GNU Lesser General Public
 * License as published by the Free Software Foundation; either
 * version 2.1 of the License, or (at your option) any later version.
 *
 * FFmpeg is distributed in the hope that it will be useful,
 * but WITHOUT ANY WARRANTY; without even the implied warranty of
 * MERCHANTABILITY or FITNESS FOR A PARTICULAR PURPOSE.  See the GNU
 * Lesser General Public License for more details.
 *
 * You should have received a copy of the GNU Lesser General Public
 * License along with FFmpeg; if not, write to the Free Software
 * Foundation, Inc., 51 Franklin Street, Fifth Floor, Boston, MA 02110-1301 USA
 */

#ifndef AVUTIL_IMGUTILS_H
#define AVUTIL_IMGUTILS_H

/**
 * @file
 * misc image utilities
 *
 * @addtogroup lavu_picture
 * @{
 */

#include "avutil.h"
#include "pixdesc.h"
#include "rational.h"

/**
 * Compute the max pixel step for each plane of an image with a
 * format described by pixdesc.
 *
 * The pixel step is the distance in bytes between the first byte of
 * the group of bytes which describe a pixel component and the first
 * byte of the successive group in the same plane for the same
 * component.
 *
 * @param max_pixsteps an array which is filled with the max pixel step
 * for each plane. Since a plane may contain different pixel
 * components, the computed max_pixsteps[plane] is relative to the
 * component in the plane with the max pixel step.
 * @param max_pixstep_comps an array which is filled with the component
 * for each plane which has the max pixel step. May be NULL.
 */
void av_image_fill_max_pixsteps(int max_pixsteps[4], int max_pixstep_comps[4],
                                const AVPixFmtDescriptor *pixdesc);

/**
 * Compute the size of an image line with format pix_fmt and width
 * width for the plane plane.
 *
 * @return the computed size in bytes
 */
int av_image_get_linesize(enum AVPixelFormat pix_fmt, int width, int plane);

/**
 * Fill plane linesizes for an image with pixel format pix_fmt and
 * width width.
 *
 * @param linesizes array to be filled with the linesize for each plane
 * @return >= 0 in case of success, a negative error code otherwise
 */
int av_image_fill_linesizes(int linesizes[4], enum AVPixelFormat pix_fmt, int width);

/**
 * Fill plane data pointers for an image with pixel format pix_fmt and
 * height height.
 *
 * @param data pointers array to be filled with the pointer for each image plane
 * @param ptr the pointer to a buffer which will contain the image
 * @param linesizes the array containing the linesize for each
 * plane, should be filled by av_image_fill_linesizes()
 * @return the size in bytes required for the image buffer, a negative
 * error code in case of failure
 */
int av_image_fill_pointers(uint8_t *data[4], enum AVPixelFormat pix_fmt, int height,
                           uint8_t *ptr, const int linesizes[4]);

/**
 * Allocate an image with size w and h and pixel format pix_fmt, and
 * fill pointers and linesizes accordingly.
 * The allocated image buffer has to be freed by using
 * av_freep(&pointers[0]).
 *
 * @param align the value to use for buffer size alignment
 * @return the size in bytes required for the image buffer, a negative
 * error code in case of failure
 */
int av_image_alloc(uint8_t *pointers[4], int linesizes[4],
                   int w, int h, enum AVPixelFormat pix_fmt, int align);

/**
 * Copy image plane from src to dst.
 * That is, copy "height" number of lines of "bytewidth" bytes each.
 * The first byte of each successive line is separated by *_linesize
 * bytes.
 *
 * bytewidth must be contained by both absolute values of dst_linesize
 * and src_linesize, otherwise the function behavior is undefined.
 *
 * @param dst_linesize linesize for the image plane in dst
 * @param src_linesize linesize for the image plane in src
 */
void av_image_copy_plane(uint8_t       *dst, int dst_linesize,
                         const uint8_t *src, int src_linesize,
                         int bytewidth, int height);

/**
 * Copy image in src_data to dst_data.
 *
 * @param dst_linesizes linesizes for the image in dst_data
 * @param src_linesizes linesizes for the image in src_data
 */
void av_image_copy(uint8_t *dst_data[4], int dst_linesizes[4],
                   const uint8_t *src_data[4], const int src_linesizes[4],
                   enum AVPixelFormat pix_fmt, int width, int height);

/**
 * Setup the data pointers and linesizes based on the specified image
 * parameters and the provided array.
 *
 * The fields of the given image are filled in by using the src
 * address which points to the image data buffer. Depending on the
 * specified pixel format, one or multiple image data pointers and
 * line sizes will be set.  If a planar format is specified, several
 * pointers will be set pointing to the different picture planes and
 * the line sizes of the different planes will be stored in the
<<<<<<< HEAD
 * lines_sizes array. Call with !src to get the required
=======
 * lines_sizes array. Call with src == NULL to get the required
>>>>>>> e2ad0b66
 * size for the src buffer.
 *
 * To allocate the buffer and fill in the dst_data and dst_linesize in
 * one call, use av_image_alloc().
 *
 * @param dst_data      data pointers to be filled in
 * @param dst_linesizes linesizes for the image in dst_data to be filled in
 * @param src           buffer which will contain or contains the actual image data, can be NULL
 * @param pix_fmt       the pixel format of the image
 * @param width         the width of the image in pixels
 * @param height        the height of the image in pixels
 * @param align         the value used in src for linesize alignment
 * @return the size in bytes required for src, a negative error code
 * in case of failure
 */
int av_image_fill_arrays(uint8_t *dst_data[4], int dst_linesize[4],
                         const uint8_t *src,
<<<<<<< HEAD
                         enum AVPixelFormat pix_fmt, int width, int height, int align);
=======
                         enum PixelFormat pix_fmt, int width, int height, int align);
>>>>>>> e2ad0b66

/**
 * Return the size in bytes of the amount of data required to store an
 * image with the given parameters.
 *
 * @param[in] align the assumed linesize alignment
 */
<<<<<<< HEAD
int av_image_get_buffer_size(enum AVPixelFormat pix_fmt, int width, int height, int align);
=======
int av_image_get_buffer_size(enum PixelFormat pix_fmt, int width, int height, int align);
>>>>>>> e2ad0b66

/**
 * Copy image data from an image into a buffer.
 *
 * av_image_get_buffer_size() can be used to compute the required size
 * for the buffer to fill.
 *
 * @param dst           a buffer into which picture data will be copied
 * @param dst_size      the size in bytes of dst
 * @param src_data      pointers containing the source image data
 * @param src_linesizes linesizes for the image in src_data
 * @param pix_fmt       the pixel format of the source image
 * @param width         the width of the source image in pixels
 * @param height        the height of the source image in pixels
 * @param align         the assumed linesize alignment for dst
 * @return the number of bytes written to dst, or a negative value
 * (error code) on error
 */
int av_image_copy_to_buffer(uint8_t *dst, int dst_size,
                            const uint8_t * const src_data[4], const int src_linesize[4],
<<<<<<< HEAD
                            enum AVPixelFormat pix_fmt, int width, int height, int align);
=======
                            enum PixelFormat pix_fmt, int width, int height, int align);
>>>>>>> e2ad0b66

/**
 * Check if the given dimension of an image is valid, meaning that all
 * bytes of the image can be addressed with a signed int.
 *
 * @param w the width of the picture
 * @param h the height of the picture
 * @param log_offset the offset to sum to the log level for logging with log_ctx
 * @param log_ctx the parent logging context, it may be NULL
 * @return >= 0 if valid, a negative error code otherwise
 */
int av_image_check_size(unsigned int w, unsigned int h, int log_offset, void *log_ctx);

/**
 * Check if the given sample aspect ratio of an image is valid.
 *
 * It is considered invalid if the denominator is 0 or if applying the ratio
 * to the image size would make the smaller dimension less than 1. If the
 * sar numerator is 0, it is considered unknown and will return as valid.
 *
 * @param w width of the image
 * @param h height of the image
 * @param sar sample aspect ratio of the image
 * @return 0 if valid, a negative AVERROR code otherwise
 */
int av_image_check_sar(unsigned int w, unsigned int h, AVRational sar);

/**
 * @}
 */


#endif /* AVUTIL_IMGUTILS_H */<|MERGE_RESOLUTION|>--- conflicted
+++ resolved
@@ -130,11 +130,7 @@
  * line sizes will be set.  If a planar format is specified, several
  * pointers will be set pointing to the different picture planes and
  * the line sizes of the different planes will be stored in the
-<<<<<<< HEAD
- * lines_sizes array. Call with !src to get the required
-=======
  * lines_sizes array. Call with src == NULL to get the required
->>>>>>> e2ad0b66
  * size for the src buffer.
  *
  * To allocate the buffer and fill in the dst_data and dst_linesize in
@@ -152,11 +148,7 @@
  */
 int av_image_fill_arrays(uint8_t *dst_data[4], int dst_linesize[4],
                          const uint8_t *src,
-<<<<<<< HEAD
                          enum AVPixelFormat pix_fmt, int width, int height, int align);
-=======
-                         enum PixelFormat pix_fmt, int width, int height, int align);
->>>>>>> e2ad0b66
 
 /**
  * Return the size in bytes of the amount of data required to store an
@@ -164,11 +156,7 @@
  *
  * @param[in] align the assumed linesize alignment
  */
-<<<<<<< HEAD
 int av_image_get_buffer_size(enum AVPixelFormat pix_fmt, int width, int height, int align);
-=======
-int av_image_get_buffer_size(enum PixelFormat pix_fmt, int width, int height, int align);
->>>>>>> e2ad0b66
 
 /**
  * Copy image data from an image into a buffer.
@@ -189,11 +177,7 @@
  */
 int av_image_copy_to_buffer(uint8_t *dst, int dst_size,
                             const uint8_t * const src_data[4], const int src_linesize[4],
-<<<<<<< HEAD
                             enum AVPixelFormat pix_fmt, int width, int height, int align);
-=======
-                            enum PixelFormat pix_fmt, int width, int height, int align);
->>>>>>> e2ad0b66
 
 /**
  * Check if the given dimension of an image is valid, meaning that all
