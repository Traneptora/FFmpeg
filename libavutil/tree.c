/*
 * copyright (c) 2006 Michael Niedermayer <michaelni@gmx.at>
 *
 * This file is part of FFmpeg.
 *
 * FFmpeg is free software; you can redistribute it and/or
 * modify it under the terms of the GNU Lesser General Public
 * License as published by the Free Software Foundation; either
 * version 2.1 of the License, or (at your option) any later version.
 *
 * FFmpeg is distributed in the hope that it will be useful,
 * but WITHOUT ANY WARRANTY; without even the implied warranty of
 * MERCHANTABILITY or FITNESS FOR A PARTICULAR PURPOSE.  See the GNU
 * Lesser General Public License for more details.
 *
 * You should have received a copy of the GNU Lesser General Public
 * License along with FFmpeg; if not, write to the Free Software
 * Foundation, Inc., 51 Franklin Street, Fifth Floor, Boston, MA 02110-1301 USA
 */

#include "error.h"
#include "mem.h"
#include "tree.h"

typedef struct AVTreeNode {
    struct AVTreeNode *child[2];
    void *elem;
    int state;
} AVTreeNode;

const int av_tree_node_size = sizeof(AVTreeNode);

struct AVTreeNode *av_tree_node_alloc(void)
{
    return av_mallocz(sizeof(struct AVTreeNode));
}

void *av_tree_find(const AVTreeNode *t, void *key,
                   int (*cmp)(const void *key, const void *b), void *next[2])
{
    if (t) {
        unsigned int v = cmp(key, t->elem);
        if (v) {
            if (next)
                next[v >> 31] = t->elem;
            return av_tree_find(t->child[(v >> 31) ^ 1], key, cmp, next);
        } else {
            if (next) {
                av_tree_find(t->child[0], key, cmp, next);
                av_tree_find(t->child[1], key, cmp, next);
            }
            return t->elem;
        }
    }
    return NULL;
}

void *av_tree_insert(AVTreeNode **tp, void *key,
                     int (*cmp)(const void *key, const void *b), AVTreeNode **next)
{
    AVTreeNode *t = *tp;
    if (t) {
        unsigned int v = cmp(t->elem, key);
        void *ret;
        if (!v) {
            if (*next)
                return t->elem;
            else if (t->child[0] || t->child[1]) {
                int i = !t->child[0];
                void *next_elem[2];
                av_tree_find(t->child[i], key, cmp, next_elem);
                key = t->elem = next_elem[i];
                v   = -i;
            } else {
                *next = t;
                *tp   = NULL;
                return NULL;
            }
        }
        ret = av_tree_insert(&t->child[v >> 31], key, cmp, next);
        if (!ret) {
            int i              = (v >> 31) ^ !!*next;
            AVTreeNode **child = &t->child[i];
            t->state += 2 * i - 1;

            if (!(t->state & 1)) {
                if (t->state) {
                    /* The following code is equivalent to
                     * if ((*child)->state * 2 == -t->state)
                     *     rotate(child, i ^ 1);
                     * rotate(tp, i);
                     *
                     * with rotate():
                     * static void rotate(AVTreeNode **tp, int i)
                     * {
                     *     AVTreeNode *t= *tp;
                     *
                     *     *tp = t->child[i];
                     *     t->child[i] = t->child[i]->child[i ^ 1];
                     *     (*tp)->child[i ^ 1] = t;
                     *     i = 4 * t->state + 2 * (*tp)->state + 12;
                     *     t->state     = ((0x614586 >> i) & 3) - 1;
                     *     (*tp)->state = ((0x400EEA >> i) & 3) - 1 +
                     *                    ((*tp)->state >> 1);
                     * }
                     * but such a rotate function is both bigger and slower
                     */
                    if ((*child)->state * 2 == -t->state) {
                        *tp                    = (*child)->child[i ^ 1];
                        (*child)->child[i ^ 1] = (*tp)->child[i];
                        (*tp)->child[i]        = *child;
                        *child                 = (*tp)->child[i ^ 1];
                        (*tp)->child[i ^ 1]    = t;

                        (*tp)->child[0]->state = -((*tp)->state > 0);
                        (*tp)->child[1]->state = (*tp)->state < 0;
                        (*tp)->state           = 0;
                    } else {
                        *tp                 = *child;
                        *child              = (*child)->child[i ^ 1];
                        (*tp)->child[i ^ 1] = t;
                        if ((*tp)->state)
                            t->state = 0;
                        else
                            t->state >>= 1;
                        (*tp)->state = -t->state;
                    }
                }
            }
            if (!(*tp)->state ^ !!*next)
                return key;
        }
        return ret;
    } else {
        *tp   = *next;
        *next = NULL;
        if (*tp) {
            (*tp)->elem = key;
            return NULL;
        } else
            return key;
    }
}

void av_tree_destroy(AVTreeNode *t)
{
    if (t) {
        av_tree_destroy(t->child[0]);
        av_tree_destroy(t->child[1]);
        av_free(t);
    }
}

void av_tree_enumerate(AVTreeNode *t, void *opaque,
                       int (*cmp)(void *opaque, void *elem),
                       int (*enu)(void *opaque, void *elem))
{
    if (t) {
        int v = cmp ? cmp(opaque, t->elem) : 0;
        if (v >= 0)
            av_tree_enumerate(t->child[0], opaque, cmp, enu);
        if (v == 0)
            enu(opaque, t->elem);
        if (v <= 0)
            av_tree_enumerate(t->child[1], opaque, cmp, enu);
    }
<<<<<<< HEAD
}

#ifdef TEST

#include "common.h"
#include "lfg.h"

static int check(AVTreeNode *t)
{
    if (t) {
        int left  = check(t->child[0]);
        int right = check(t->child[1]);

        if (left > 999 || right > 999)
            return 1000;
        if (right - left != t->state)
            return 1000;
        if (t->state > 1 || t->state < -1)
            return 1000;
        return FFMAX(left, right) + 1;
    }
    return 0;
}

static void print(AVTreeNode *t, int depth)
{
    int i;
    for (i = 0; i < depth * 4; i++)
        av_log(NULL, AV_LOG_ERROR, " ");
    if (t) {
        av_log(NULL, AV_LOG_ERROR, "Node %p %2d %p\n", t, t->state, t->elem);
        print(t->child[0], depth + 1);
        print(t->child[1], depth + 1);
    } else
        av_log(NULL, AV_LOG_ERROR, "NULL\n");
}

static int cmp(const void *a, const void *b)
{
    return (const uint8_t *) a - (const uint8_t *) b;
}

int main(int argc, char **argv)
{
    int i;
    void *k;
    AVTreeNode *root = NULL, *node = NULL;
    AVLFG prng;
    int log_level = argc <= 1 ? AV_LOG_INFO : atoi(argv[1]);

    av_log_set_level(log_level);

    av_lfg_init(&prng, 1);

    for (i = 0; i < 10000; i++) {
        intptr_t j = av_lfg_get(&prng) % 86294;

        if (check(root) > 999) {
            av_log(NULL, AV_LOG_ERROR, "FATAL error %d\n", i);
            print(root, 0);
            return 1;
        }
        av_log(NULL, AV_LOG_DEBUG, "inserting %4d\n", (int)j);

        if (!node)
            node = av_tree_node_alloc();
        if (!node) {
            av_log(NULL, AV_LOG_ERROR, "Memory allocation failure.\n");
            return 1;
        }
        av_tree_insert(&root, (void *)(j + 1), cmp, &node);

        j = av_lfg_get(&prng) % 86294;
        {
            AVTreeNode *node2 = NULL;
            av_log(NULL, AV_LOG_DEBUG, "removing %4d\n", (int)j);
            av_tree_insert(&root, (void *)(j + 1), cmp, &node2);
            k = av_tree_find(root, (void *)(j + 1), cmp, NULL);
            if (k)
                av_log(NULL, AV_LOG_ERROR, "removal failure %d\n", i);
            av_free(node2);
        }
    }
    av_free(node);

    av_tree_destroy(root);

    return 0;
}
#endif
=======
}
>>>>>>> d12b5b2f
<|MERGE_RESOLUTION|>--- conflicted
+++ resolved
@@ -19,6 +19,7 @@
  */
 
 #include "error.h"
+#include "log.h"
 #include "mem.h"
 #include "tree.h"
 
@@ -164,97 +165,4 @@
         if (v <= 0)
             av_tree_enumerate(t->child[1], opaque, cmp, enu);
     }
-<<<<<<< HEAD
-}
-
-#ifdef TEST
-
-#include "common.h"
-#include "lfg.h"
-
-static int check(AVTreeNode *t)
-{
-    if (t) {
-        int left  = check(t->child[0]);
-        int right = check(t->child[1]);
-
-        if (left > 999 || right > 999)
-            return 1000;
-        if (right - left != t->state)
-            return 1000;
-        if (t->state > 1 || t->state < -1)
-            return 1000;
-        return FFMAX(left, right) + 1;
-    }
-    return 0;
-}
-
-static void print(AVTreeNode *t, int depth)
-{
-    int i;
-    for (i = 0; i < depth * 4; i++)
-        av_log(NULL, AV_LOG_ERROR, " ");
-    if (t) {
-        av_log(NULL, AV_LOG_ERROR, "Node %p %2d %p\n", t, t->state, t->elem);
-        print(t->child[0], depth + 1);
-        print(t->child[1], depth + 1);
-    } else
-        av_log(NULL, AV_LOG_ERROR, "NULL\n");
-}
-
-static int cmp(const void *a, const void *b)
-{
-    return (const uint8_t *) a - (const uint8_t *) b;
-}
-
-int main(int argc, char **argv)
-{
-    int i;
-    void *k;
-    AVTreeNode *root = NULL, *node = NULL;
-    AVLFG prng;
-    int log_level = argc <= 1 ? AV_LOG_INFO : atoi(argv[1]);
-
-    av_log_set_level(log_level);
-
-    av_lfg_init(&prng, 1);
-
-    for (i = 0; i < 10000; i++) {
-        intptr_t j = av_lfg_get(&prng) % 86294;
-
-        if (check(root) > 999) {
-            av_log(NULL, AV_LOG_ERROR, "FATAL error %d\n", i);
-            print(root, 0);
-            return 1;
-        }
-        av_log(NULL, AV_LOG_DEBUG, "inserting %4d\n", (int)j);
-
-        if (!node)
-            node = av_tree_node_alloc();
-        if (!node) {
-            av_log(NULL, AV_LOG_ERROR, "Memory allocation failure.\n");
-            return 1;
-        }
-        av_tree_insert(&root, (void *)(j + 1), cmp, &node);
-
-        j = av_lfg_get(&prng) % 86294;
-        {
-            AVTreeNode *node2 = NULL;
-            av_log(NULL, AV_LOG_DEBUG, "removing %4d\n", (int)j);
-            av_tree_insert(&root, (void *)(j + 1), cmp, &node2);
-            k = av_tree_find(root, (void *)(j + 1), cmp, NULL);
-            if (k)
-                av_log(NULL, AV_LOG_ERROR, "removal failure %d\n", i);
-            av_free(node2);
-        }
-    }
-    av_free(node);
-
-    av_tree_destroy(root);
-
-    return 0;
-}
-#endif
-=======
-}
->>>>>>> d12b5b2f
+}