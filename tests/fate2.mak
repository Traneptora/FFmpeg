FATE_TESTS += fate-twinvq
fate-twinvq: CMD = pcm -i $(SAMPLES)/vqf/achterba.vqf
fate-twinvq: CMP = oneoff
fate-twinvq: REF = $(SAMPLES)/vqf/achterba.pcm

FATE_TESTS += fate-mpeg2-field-enc
fate-mpeg2-field-enc: CMD = framecrc -flags +bitexact -dct fastint -idct simple -i $(SAMPLES)/mpeg2/mpeg2_field_encoding.ts -an

FATE_TESTS += fate-qcelp
fate-qcelp: CMD = pcm -i $(SAMPLES)/qcp/0036580847.QCP
fate-qcelp: CMP = oneoff
fate-qcelp: REF = $(SAMPLES)/qcp/0036580847.pcm

FATE_TESTS += fate-qdm2
fate-qdm2: CMD = pcm -i $(SAMPLES)/qt-surge-suite/surge-2-16-B-QDM2.mov
fate-qdm2: CMP = oneoff
fate-qdm2: REF = $(SAMPLES)/qt-surge-suite/surge-2-16-B-QDM2.pcm
fate-qdm2: FUZZ = 2

FATE_TESTS += fate-imc
fate-imc: CMD = pcm -i $(SAMPLES)/imc/imc.avi
fate-imc: CMP = oneoff
fate-imc: REF = $(SAMPLES)/imc/imc.pcm

FATE_TESTS += fate-yop
fate-yop: CMD = framecrc -i $(SAMPLES)/yop/test1.yop -pix_fmt rgb24 -an

FATE_TESTS += fate-dts
fate-dts: CMD = pcm -i $(SAMPLES)/dts/dts.ts
fate-dts: CMP = oneoff
fate-dts: REF = $(SAMPLES)/dts/dts.pcm

FATE_TESTS += fate-nellymoser
fate-nellymoser: CMD = pcm -i $(SAMPLES)/nellymoser/nellymoser.flv
fate-nellymoser: CMP = oneoff
fate-nellymoser: REF = $(SAMPLES)/nellymoser/nellymoser.pcm

FATE_TESTS += fate-truespeech
fate-truespeech: CMD = pcm -i $(SAMPLES)/truespeech/a6.wav
fate-truespeech: CMP = oneoff
fate-truespeech: REF = $(SAMPLES)/truespeech/a6.pcm

FATE_TESTS += fate-gsm
fate-gsm: CMD = framecrc -i $(SAMPLES)/gsm/sample-gsm-8000.mov -t 10

FATE_TESTS += fate-gsm-ms
fate-gsm-ms: CMD = framecrc -i $(SAMPLES)/gsm/ciao.wav

FATE_TESTS += fate-g722dec-1
fate-g722dec-1: CMD = framecrc -i $(SAMPLES)/g722/conf-adminmenu-162.g722

FATE_TESTS += fate-g722enc
fate-g722enc: tests/data/asynth-16000-1.sw
fate-g722enc: CMD = md5 -ar 16000 -ac 1 -f s16le -i $(TARGET_PATH)/tests/data/asynth-16000-1.sw -acodec g722 -ac 1 -f g722

FATE_TESTS += fate-msmpeg4v1
fate-msmpeg4v1: CMD = framecrc -flags +bitexact -dct fastint -idct simple -i $(SAMPLES)/msmpeg4v1/mpg4.avi -an

FATE_TESTS += fate-ansi
fate-ansi: CMD = framecrc -chars_per_frame 44100 -i $(SAMPLES)/ansi/TRE-IOM5.ANS -pix_fmt rgb24

FATE_TESTS += fate-wmv8-drm
# discard last packet to avoid fails due to overread of VC-1 decoder
fate-wmv8-drm: CMD = framecrc -cryptokey 137381538c84c068111902a59c5cf6c340247c39 -i $(SAMPLES)/wmv8/wmv_drm.wmv -an -vframes 162

FATE_TESTS += fate-wmv8-drm-nodec
fate-wmv8-drm-nodec: CMD = framecrc -cryptokey 137381538c84c068111902a59c5cf6c340247c39 -i $(SAMPLES)/wmv8/wmv_drm.wmv -acodec copy -vcodec copy

FATE_TESTS += fate-binkaudio-dct
fate-binkaudio-dct: CMD = pcm -i $(SAMPLES)/bink/binkaudio_dct.bik
fate-binkaudio-dct: CMP = oneoff
fate-binkaudio-dct: REF = $(SAMPLES)/bink/binkaudio_dct.pcm
fate-binkaudio-dct: FUZZ = 2

FATE_TESTS += fate-binkaudio-rdft
fate-binkaudio-rdft: CMD = pcm -i $(SAMPLES)/bink/binkaudio_rdft.bik
fate-binkaudio-rdft: CMP = oneoff
fate-binkaudio-rdft: REF = $(SAMPLES)/bink/binkaudio_rdft.pcm
fate-binkaudio-rdft: FUZZ = 2

FATE_TESTS += fate-txd-pal8
fate-txd-pal8: CMD = framecrc -i $(SAMPLES)/txd/outro.txd -pix_fmt rgb24 -an

FATE_TESTS += fate-txd-16bpp
fate-txd-16bpp: CMD = framecrc -i $(SAMPLES)/txd/misc.txd -pix_fmt bgra -an

FATE_TESTS += fate-vp3
fate-vp3: CMD = framecrc -i $(SAMPLES)/vp3/vp31.avi

FATE_TESTS += fate-ws_snd
fate-ws_snd: CMD = md5  -i $(SAMPLES)/vqa/ws_snd.vqa -f s16le

FATE_TESTS += fate-dxa-scummvm
fate-dxa-scummvm: CMD = framecrc -i $(SAMPLES)/dxa/scummvm.dxa -pix_fmt rgb24

FATE_TESTS += fate-mjpegb
fate-mjpegb: CMD = framecrc -idct simple -flags +bitexact -i $(SAMPLES)/mjpegb/mjpegb_part.mov -an

FATE_TESTS += fate-musepack7
fate-musepack7: CMD = pcm -i $(SAMPLES)/musepack/inside-mp7.mpc
fate-musepack7: CMP = oneoff
fate-musepack7: REF = $(SAMPLES)/musepack/inside-mp7.pcm
fate-musepack7: FUZZ = 1

FATE_TESTS += fate-iirfilter
fate-iirfilter: libavcodec/iirfilter-test$(EXESUF)
fate-iirfilter: CMD = run libavcodec/iirfilter-test

FATE_TESTS += fate-v410dec
fate-v410dec: CMD = framecrc -i $(SAMPLES)/v410/lenav410.mov -pix_fmt yuv444p10le

FATE_TESTS += fate-v410enc
fate-v410enc: tests/vsynth1/00.pgm
<<<<<<< HEAD
fate-v410enc: CMD = md5 -f image2 -vcodec pgmyuv -i $(TARGET_PATH)/tests/vsynth1/%02d.pgm -flags +bitexact -vcodec v410 -f avi
=======
fate-v410enc: CMD = md5 -f image2 -vcodec pgmyuv -i $(TARGET_PATH)/tests/vsynth1/%02d.pgm -flags +bitexact -vcodec v410 -f avi

FATE_TESTS += fate-r210
fate-r210: CMD = framecrc -i $(SAMPLES)/r210/r210.avi -pix_fmt rgb48le
>>>>>>> d3b8bde2
<|MERGE_RESOLUTION|>--- conflicted
+++ resolved
@@ -111,11 +111,7 @@
 
 FATE_TESTS += fate-v410enc
 fate-v410enc: tests/vsynth1/00.pgm
-<<<<<<< HEAD
-fate-v410enc: CMD = md5 -f image2 -vcodec pgmyuv -i $(TARGET_PATH)/tests/vsynth1/%02d.pgm -flags +bitexact -vcodec v410 -f avi
-=======
 fate-v410enc: CMD = md5 -f image2 -vcodec pgmyuv -i $(TARGET_PATH)/tests/vsynth1/%02d.pgm -flags +bitexact -vcodec v410 -f avi
 
 FATE_TESTS += fate-r210
-fate-r210: CMD = framecrc -i $(SAMPLES)/r210/r210.avi -pix_fmt rgb48le
->>>>>>> d3b8bde2
+fate-r210: CMD = framecrc -i $(SAMPLES)/r210/r210.avi -pix_fmt rgb48le