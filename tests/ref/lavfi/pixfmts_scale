--- conflicted
+++ resolved
@@ -1,17 +1,11 @@
-<<<<<<< HEAD
 0bgr                1c9ce2c650cc9afc669e3a9a15842c9d
 0rgb                87749d52eb3056848cccea5875622a86
 abgr                cff82561a074874027ac1cc896fd2730
 argb                756dd1eaa5baca2238ce23dbdc452684
 bgr0                ff6e1dfa26d4c2ada3a59e8b0b600d1f
 bgr24               e44192347a45586c6c157e3059610cd1
-=======
-abgr                d894cb97f6c80eb21bdbe8a4eea62d86
-argb                54346f2b2eef10919e0f247241df3b24
-bgr24               570f8d6b51a838aed022ef67535f6bdc
-bgr444be            25fe04f73a3bad4140d1c4f96ca5b670
-bgr444le            2fde227e6cea6dca5decdd0b7c0866f7
->>>>>>> a67b8c86
+bgr444be            c23768338d76693f0da76e8a9b6fd8df
+bgr444le            846c431a47bfb745437941bde768469c
 bgr48be             390d3058a12a99c2b153ed7922508bea
 bgr48le             39fe06feb4ec1d9730dccc04a0cfac4c
 bgr4_byte           ee1d35a7baf8e9016891929a2f565c0b
@@ -28,15 +22,11 @@
 monow               fd5d417ab7728acddffc06870661df61
 nv12                4676d59db43d657dc12841f6bc3ab452
 nv21                69c699510ff1fb777b118ebee1002f14
-<<<<<<< HEAD
 pal8                6324fa058e1bc157ed7132bfe4022317
 rgb0                1bd6f54ad067503ac9783a70062c8f87
 rgb24               13ff53ebeab74dc05492836f1cfbd2c1
-=======
-rgb24               514692e28e8ff6860e415ce4fcf6eb8c
-rgb444be            12254053ae93373869fca18b2afcba31
-rgb444le            badbd68b59c87df6ae73248309637634
->>>>>>> a67b8c86
+rgb444be            46e466b2709f62b2fffc63708063eaaf
+rgb444le            f0c57a48be671428e2e53c9b54a6c4e2
 rgb48be             8fac63787a711886030f8e056872b488
 rgb48le             ab92f2763a2eb264c3870cc758f97149
 rgb4_byte           d81ffd3add95842a618eec81024f0b5c
