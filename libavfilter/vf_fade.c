/*
 * Copyright (c) 2010 Brandon Mintern
 * Copyright (c) 2007 Bobby Bingham
 *
 * This file is part of FFmpeg.
 *
 * FFmpeg is free software; you can redistribute it and/or
 * modify it under the terms of the GNU Lesser General Public
 * License as published by the Free Software Foundation; either
 * version 2.1 of the License, or (at your option) any later version.
 *
 * FFmpeg is distributed in the hope that it will be useful,
 * but WITHOUT ANY WARRANTY; without even the implied warranty of
 * MERCHANTABILITY or FITNESS FOR A PARTICULAR PURPOSE.  See the GNU
 * Lesser General Public License for more details.
 *
 * You should have received a copy of the GNU Lesser General Public
 * License along with FFmpeg; if not, write to the Free Software
 * Foundation, Inc., 51 Franklin Street, Fifth Floor, Boston, MA 02110-1301 USA
 */

/**
 * @file
 * video fade filter
 * based heavily on vf_negate.c by Bobby Bingham
 */

#include "libavutil/avstring.h"
#include "libavutil/eval.h"
#include "libavutil/opt.h"
#include "libavutil/pixdesc.h"
#include "avfilter.h"
#include "drawutils.h"
#include "internal.h"
#include "formats.h"
#include "internal.h"
#include "video.h"

#define R 0
#define G 1
#define B 2
#define A 3

#define Y 0
#define U 1
#define V 2

typedef struct {
    const AVClass *class;
    int factor, fade_per_frame;
    unsigned int frame_index, start_frame, stop_frame, nb_frames;
    int hsub, vsub, bpp;
    unsigned int black_level, black_level_scaled;
    uint8_t is_packed_rgb;
    uint8_t rgba_map[4];
    int alpha;

    char *type;
} FadeContext;

<<<<<<< HEAD
#define OFFSET(x) offsetof(FadeContext, x)

static const AVOption fade_options[] = {
    { "type",        "set the fade direction",                     OFFSET(type),        AV_OPT_TYPE_STRING, {.str = "in" }, CHAR_MIN, CHAR_MAX },
    { "t",           "set the fade direction",                     OFFSET(type),        AV_OPT_TYPE_STRING, {.str = "in" }, CHAR_MIN, CHAR_MAX },
    { "start_frame", "set expression of frame to start fading",    OFFSET(start_frame), AV_OPT_TYPE_INT, {.dbl = 0    }, 0, INT_MAX },
    { "s",           "set expression of frame to start fading",    OFFSET(start_frame), AV_OPT_TYPE_INT, {.dbl = 0    }, 0, INT_MAX },
    { "nb_frames",   "set expression for fade duration in frames", OFFSET(nb_frames),   AV_OPT_TYPE_INT, {.dbl = 25   }, 0, INT_MAX },
    { "n",           "set expression for fade duration in frames", OFFSET(nb_frames),   AV_OPT_TYPE_INT, {.dbl = 25   }, 0, INT_MAX },
    { "alpha",       "fade alpha if it is available on the input", OFFSET(alpha),       AV_OPT_TYPE_INT, {.dbl = 0    }, 0,       1 },
    {NULL},
};

AVFILTER_DEFINE_CLASS(fade);

static av_cold int init(AVFilterContext *ctx, const char *args, void *opaque)
=======
static av_cold int init(AVFilterContext *ctx, const char *args)
>>>>>>> a5e8c41c
{
    FadeContext *fade = ctx->priv;
    int ret = 0;
    char *args1, *expr, *bufptr = NULL;

    fade->class = &fade_class;
    av_opt_set_defaults(fade);

    if (!(args1 = av_strdup(args))) {
        ret = AVERROR(ENOMEM);
        goto end;
    }

    if (expr = av_strtok(args1, ":", &bufptr)) {
        av_free(fade->type);
        if (!(fade->type = av_strdup(expr))) {
            ret = AVERROR(ENOMEM);
            goto end;
        }
    }
    if (expr = av_strtok(NULL, ":", &bufptr)) {
        if ((ret = av_opt_set(fade, "start_frame", expr, 0)) < 0) {
            av_log(ctx, AV_LOG_ERROR,
                   "Invalid value '%s' for start_frame option\n", expr);
            return ret;
        }
    }
    if (expr = av_strtok(NULL, ":", &bufptr)) {
        if ((ret = av_opt_set(fade, "nb_frames", expr, 0)) < 0) {
            av_log(ctx, AV_LOG_ERROR,
                   "Invalid value '%s' for nb_frames option\n", expr);
            return ret;
        }
    }

    if (bufptr && (ret = av_set_options_string(fade, bufptr, "=", ":")) < 0)
        goto end;

    fade->fade_per_frame = (1 << 16) / fade->nb_frames;
    if (!strcmp(fade->type, "in"))
        fade->factor = 0;
    else if (!strcmp(fade->type, "out")) {
        fade->fade_per_frame = -fade->fade_per_frame;
        fade->factor = (1 << 16);
    } else {
        av_log(ctx, AV_LOG_ERROR,
               "Type argument must be 'in' or 'out' but '%s' was specified\n", fade->type);
        ret = AVERROR(EINVAL);
        goto end;
    }
    fade->stop_frame = fade->start_frame + fade->nb_frames;

    av_log(ctx, AV_LOG_INFO,
           "type:%s start_frame:%d nb_frames:%d alpha:%d\n",
           fade->type, fade->start_frame, fade->nb_frames, fade->alpha);

end:
    av_free(args1);
    return ret;
}

static av_cold void uninit(AVFilterContext *ctx)
{
    FadeContext *fade = ctx->priv;

    av_freep(&fade->type);
}

static int query_formats(AVFilterContext *ctx)
{
    static const enum PixelFormat pix_fmts[] = {
        PIX_FMT_YUV444P,  PIX_FMT_YUV422P,  PIX_FMT_YUV420P,
        PIX_FMT_YUV411P,  PIX_FMT_YUV410P,
        PIX_FMT_YUVJ444P, PIX_FMT_YUVJ422P, PIX_FMT_YUVJ420P,
        PIX_FMT_YUV440P,  PIX_FMT_YUVJ440P,
        PIX_FMT_YUVA420P,
        PIX_FMT_RGB24,    PIX_FMT_BGR24,
        PIX_FMT_ARGB,     PIX_FMT_ABGR,
        PIX_FMT_RGBA,     PIX_FMT_BGRA,
        PIX_FMT_NONE
    };

    ff_set_common_formats(ctx, ff_make_format_list(pix_fmts));
    return 0;
}

const static enum PixelFormat studio_level_pix_fmts[] = {
    PIX_FMT_YUV444P,  PIX_FMT_YUV422P,  PIX_FMT_YUV420P,
    PIX_FMT_YUV411P,  PIX_FMT_YUV410P,
    PIX_FMT_YUV440P,
    PIX_FMT_NONE
};

static enum PixelFormat alpha_pix_fmts[] = {
    PIX_FMT_YUVA420P,
    PIX_FMT_ARGB, PIX_FMT_ABGR,
    PIX_FMT_RGBA, PIX_FMT_BGRA,
    PIX_FMT_NONE
};

static int config_props(AVFilterLink *inlink)
{
    FadeContext *fade = inlink->dst->priv;
    const AVPixFmtDescriptor *pixdesc = &av_pix_fmt_descriptors[inlink->format];

    fade->hsub = pixdesc->log2_chroma_w;
    fade->vsub = pixdesc->log2_chroma_h;

    fade->bpp = av_get_bits_per_pixel(pixdesc) >> 3;
    fade->alpha = fade->alpha ? ff_fmt_is_in(inlink->format, alpha_pix_fmts) : 0;
    fade->is_packed_rgb = ff_fill_rgba_map(fade->rgba_map, inlink->format) >= 0;

    /* use CCIR601/709 black level for studio-level pixel non-alpha components */
    fade->black_level =
            ff_fmt_is_in(inlink->format, studio_level_pix_fmts) && !fade->alpha ? 16 : 0;
    /* 32768 = 1 << 15, it is an integer representation
     * of 0.5 and is for rounding. */
    fade->black_level_scaled = (fade->black_level << 16) + 32768;
    return 0;
}

static void fade_plane(int y, int h, int w,
                       int fade_factor, int black_level, int black_level_scaled,
                       uint8_t offset, uint8_t step, int bytes_per_plane,
                       uint8_t *data, int line_size)
{
    uint8_t *p;
    int i, j;

    /* luma, alpha or rgb plane */
    for (i = 0; i < h; i++) {
        p = data + offset + (y+i) * line_size;
        for (j = 0; j < w * bytes_per_plane; j++) {
            /* fade->factor is using 16 lower-order bits for decimal places. */
            *p = ((*p - black_level) * fade_factor + black_level_scaled) >> 16;
            p+=step;
        }
    }
}

static void draw_slice(AVFilterLink *inlink, int y, int h, int slice_dir)
{
    FadeContext *fade = inlink->dst->priv;
    AVFilterBufferRef *outpic = inlink->cur_buf;
    uint8_t *p;
    int i, j, plane;

    if (fade->factor < UINT16_MAX) {
        if (fade->alpha) {
            // alpha only
            plane = fade->is_packed_rgb ? 0 : A; // alpha is on plane 0 for packed formats
                                                 // or plane 3 for planar formats
            fade_plane(y, h, inlink->w,
                       fade->factor, fade->black_level, fade->black_level_scaled,
                       fade->is_packed_rgb ? fade->rgba_map[A] : 0, // alpha offset for packed formats
                       fade->is_packed_rgb ? 4 : 1,                 // pixstep for 8 bit packed formats
                       1, outpic->data[plane], outpic->linesize[plane]);
        } else {
            /* luma or rgb plane */
            fade_plane(y, h, inlink->w,
                       fade->factor, fade->black_level, fade->black_level_scaled,
                       0, 1, // offset & pixstep for Y plane or RGB packed format
                       fade->bpp, outpic->data[0], outpic->linesize[0]);
            if (outpic->data[1] && outpic->data[2]) {
                /* chroma planes */
                for (plane = 1; plane < 3; plane++) {
                    for (i = 0; i < h; i++) {
                        p = outpic->data[plane] + ((y+i) >> fade->vsub) * outpic->linesize[plane];
                        for (j = 0; j < inlink->w >> fade->hsub; j++) {
                            /* 8421367 = ((128 << 1) + 1) << 15. It is an integer
                             * representation of 128.5. The .5 is for rounding
                             * purposes. */
                            *p = ((*p - 128) * fade->factor + 8421367) >> 16;
                            p++;
                        }
                    }
                }
            }
        }
    }

    ff_draw_slice(inlink->dst->outputs[0], y, h, slice_dir);
}

static void end_frame(AVFilterLink *inlink)
{
    FadeContext *fade = inlink->dst->priv;

    ff_end_frame(inlink->dst->outputs[0]);

    if (fade->frame_index >= fade->start_frame &&
        fade->frame_index <= fade->stop_frame)
        fade->factor += fade->fade_per_frame;
    fade->factor = av_clip_uint16(fade->factor);
    fade->frame_index++;
}

AVFilter avfilter_vf_fade = {
    .name          = "fade",
    .description   = NULL_IF_CONFIG_SMALL("Fade in/out input video."),
    .init          = init,
    .uninit        = uninit,
    .priv_size     = sizeof(FadeContext),
    .query_formats = query_formats,

    .inputs    = (const AVFilterPad[]) {{ .name      = "default",
                                    .type            = AVMEDIA_TYPE_VIDEO,
                                    .config_props    = config_props,
                                    .get_video_buffer = ff_null_get_video_buffer,
                                    .start_frame      = ff_null_start_frame,
                                    .draw_slice      = draw_slice,
                                    .end_frame       = end_frame,
                                    .min_perms       = AV_PERM_READ | AV_PERM_WRITE,
                                    .rej_perms       = AV_PERM_PRESERVE, },
                                  { .name = NULL}},
    .outputs   = (const AVFilterPad[]) {{ .name      = "default",
                                    .type            = AVMEDIA_TYPE_VIDEO, },
                                  { .name = NULL}},
};<|MERGE_RESOLUTION|>--- conflicted
+++ resolved
@@ -58,7 +58,6 @@
     char *type;
 } FadeContext;
 
-<<<<<<< HEAD
 #define OFFSET(x) offsetof(FadeContext, x)
 
 static const AVOption fade_options[] = {
@@ -74,10 +73,7 @@
 
 AVFILTER_DEFINE_CLASS(fade);
 
-static av_cold int init(AVFilterContext *ctx, const char *args, void *opaque)
-=======
 static av_cold int init(AVFilterContext *ctx, const char *args)
->>>>>>> a5e8c41c
 {
     FadeContext *fade = ctx->priv;
     int ret = 0;
